--- conflicted
+++ resolved
@@ -75,16 +75,10 @@
   (** Contains {i $opam} and {i $OVERSION} *)
   type t
 
-<<<<<<< HEAD
-  (** Root dir: {i $opam/$OVERSION} *)
-  val root: t -> dirname
-    
-=======
->>>>>>> c1b55c66
   (** Create a compiler path *)
   val create: OCaml_V.t -> t
 
-  (** Root dir: {i $opam/$oversion} *)
+  (** Root dir: {i $opam/$OVERSION} *)
   val root: t -> dirname
    
   (** Library path for a given package:
