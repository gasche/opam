(***********************************************************************)
(*                                                                     *)
(*    Copyright 2012 OCamlPro                                          *)
(*    Copyright 2012 INRIA                                             *)
(*                                                                     *)
(*  All rights reserved.  This file is distributed under the terms of  *)
(*  the GNU Public License version 3.0.                                *)
(*                                                                     *)
(*  TypeRex is distributed in the hope that it will be useful,         *)
(*  but WITHOUT ANY WARRANTY; without even the implied warranty of     *)
(*  MERCHANTABILITY or FITNESS FOR A PARTICULAR PURPOSE.  See the      *)
(*  GNU General Public License for more details.                       *)
(*                                                                     *)
(***********************************************************************)

open Types
open Path

let log fmt = Globals.log "SOLVER" fmt

type action = (* NV.t internal_action *)
  | To_change of NV.t option * NV.t
  | To_delete of NV.t
  | To_recompile of NV.t

let string_of_action = function
  | To_change (None, p)   -> Printf.sprintf "Install: %s" (NV.to_string p)
  | To_change (Some o, p) ->
      Printf.sprintf "Update: %s (Remove) -> %s (Install)"
        (NV.to_string o) (NV.to_string p)
  | To_recompile p        -> Printf.sprintf "Recompile: %s" (NV.to_string p)
  | To_delete p           -> Printf.sprintf "Delete: %s" (NV.to_string p)

type package_action = {
  cudf   : Cudf.package;
  action : action;
}

let action t = t.action

module PA_graph = struct

  module PkgV =  struct

    type t = package_action

    let compare t1 t2 =
      Algo.Defaultgraphs.PackageGraph.PkgV.compare t1.cudf t2.cudf

    let hash t =
      Algo.Defaultgraphs.PackageGraph.PkgV.hash t.cudf

    let equal t1 t2 =
      Algo.Defaultgraphs.PackageGraph.PkgV.equal t1.cudf t2.cudf

  end

  module PG = Graph.Imperative.Digraph.ConcreteBidirectional (PkgV)
  module Topological = Graph.Topological.Make (PG)
  module Parallel = Parallel.Make(struct
    include PG
    include Topological
    let string_of_vertex v = string_of_action v.action
  end)
  include PG

end

type request = {
  wish_install:  Debian.Format822.vpkg list;
  wish_remove :  Debian.Format822.vpkg list;
  wish_upgrade:  Debian.Format822.vpkg list;
}

let string_of_vpkg = function
  | ((n,_), None)       -> n
  | ((n,_), Some (r,c)) -> Printf.sprintf "%s %s %s" n r c

let string_of_list f l =
  Printf.sprintf "{%s}"
    (String.concat "," (List.map f l))

let string_of_vpkgs = string_of_list string_of_vpkg

let string_of_request r =
  Printf.sprintf "install:%s remove:%s upgrade:%s"
    (string_of_vpkgs r.wish_install)
    (string_of_vpkgs r.wish_remove)
    (string_of_vpkgs r.wish_upgrade)

type solution = {
  to_remove: NV.t list;
  to_add   : PA_graph.t;
}

let print_solution t =
  if t.to_remove = [] && PA_graph.is_empty t.to_add then
    Globals.msg "No actions will be performed, the current state satisfies the request.\n"
  else
    let f = NV.to_string in
    List.iter (fun p -> Globals.msg "Remove: %s\n" (f p)) t.to_remove;
    PA_graph.Topological.iter
      (function { action ; _ } -> Globals.msg "%s\n" (string_of_action action))
      t.to_add

type 'a internal_action = 
  | I_to_change of 'a option * 'a
  | I_to_delete of 'a
  | I_to_recompile of 'a

let action_map f = function
  | I_to_change (Some x, y) -> To_change (Some (f x), f y)
  | I_to_change (None, y)   -> To_change (None, f y)
  | I_to_delete y           -> To_delete (f y)
  | I_to_recompile y        -> To_recompile (f y)

type 'a internal_request = {
  i_wish_install:  'a list;
  i_wish_remove :  'a list;
  i_wish_upgrade:  'a list;
}

let string_of_internal_request f r =
  Printf.sprintf "install:%s remove:%s upgrade:%s"
    (string_of_list f r.i_wish_install)
    (string_of_list f r.i_wish_remove)
    (string_of_list f r.i_wish_upgrade)

let request_map f r = 
  let f = List.map f in
  { i_wish_install = f r.wish_install
  ; i_wish_remove  = f r.wish_remove
  ; i_wish_upgrade = f r.wish_upgrade }

type package = Debian.Packages.package

let string_of_package p =
  let installed =
    if List.mem_assoc "status" p.Debian.Packages.extras
      && List.assoc "status" p.Debian.Packages.extras = "  installed"
    then "installed"
    else "not-installed" in
  Printf.sprintf "%s.%s(%s)"
    p.Debian.Packages.name p.Debian.Packages.version installed

let string_of_packages l =
  Printf.sprintf "{%s}"
    (String.concat "," (List.map string_of_package l))

let string_of_cudf (p, c) =
  let relop = function
    | `Eq  -> "="
    | `Neq -> "!="
    | `Geq -> ">="
    | `Gt  -> ">"
    | `Leq -> "<="
    | `Lt  -> "<" in
  let const = function
    | None       -> ""
    | Some (r,v) -> Printf.sprintf "%s %d" (relop r) v in
  Printf.sprintf "%s %s" p (const c)

(* Universe of packages *)
type universe = U of package list

(* Subset of packages *)
type packages = P of package list

let string_of_cudf_package p =
  let installed = if p.Cudf.installed then "installed" else "not-installed" in
  Printf.sprintf "%s.%d(%s)"
    p.Cudf.package
    p.Cudf.version installed

let string_of_universe u =
  let l =
    Cudf.fold_packages
      (fun accu p -> string_of_cudf_package p :: accu)
      [] u in
  Printf.sprintf "{%s}" (String.concat ", " l)
    
module CudfDiff : sig

  val resolve_diff :
    Cudf.universe ->
    Cudf_types.vpkg internal_request ->
    Cudf.package internal_action list option

end = struct
    
<<<<<<< HEAD
  module Cudf_set = Set.MK (Common.CudfAdd.Cudf_set)
=======
  module Cudf_set = struct
    module S = Common.CudfAdd.Cudf_set

    let choose_one s = match S.cardinal s with
      | 0 -> raise Not_found
      | 1 -> S.choose s
      | _ -> assert false
          (* As we have always at most one version of a package installed,
             the set is always either empty or a singleton *)

    let to_string s =
      Printf.sprintf "{%s}"
        (String.concat "," (List.map string_of_cudf_package (S.elements s)))

    include S
  end
>>>>>>> e781cf23

  let to_cudf_doc univ req = 
    None, 
    Cudf.fold_packages (fun l x -> x :: l) [] univ, 
    { Cudf.request_id = "";
      install   = req.i_wish_install;
      remove    = req.i_wish_remove;
      upgrade   = req.i_wish_upgrade;
      req_extra = [] }

  let cudf_resolve univ req = 
    log "(INTERNAL) universe=%s request=<%s>"
      (string_of_universe univ)
      (string_of_internal_request string_of_cudf req);
    let open Algo in
    let r = Depsolver.check_request (to_cudf_doc univ req) in
(*    Diagnostic.fprintf ~explain:true ~failure:true ~success:true Format.err_formatter r;
      Format.pp_print_flush Format.err_formatter (); *)
    if Diagnostic.is_solution r then
      match r with
      | { Diagnostic.result = Diagnostic.Success f } -> Some (f ~all:true ())
      | _ -> assert false
    else
      None

  let resolve f_diff univ_init req =
    match cudf_resolve univ_init req with
    | None   -> None
    | Some l ->
        try 
          let diff = Common.CudfDiff.diff univ_init (Cudf.load_universe l) in
          Some (f_diff diff)
        with
          Cudf.Constraint_violation _ -> None

  let resolve_diff =
    let f_diff diff =
      Hashtbl.fold (fun pkgname s acc ->
        let add x = x :: acc in
(*        log "%s removed=%s installed=%s"
          pkgname
          (Cudf_set.to_string s.Common.CudfDiff.removed)
          (Cudf_set.to_string s.Common.CudfDiff.installed); *)
        let removed =
          try Some (Cudf_set.choose_one s.Common.CudfDiff.removed)
          with Not_found -> None in
        let installed =
          try Some (Cudf_set.choose_one s.Common.CudfDiff.installed)
          with Not_found -> None in
        match removed, installed with
        | None      , Some p     -> add (I_to_change (None, p))
        | Some p    , None       -> add (I_to_delete p)
        | Some p_old, Some p_new -> add (I_to_change (Some p_old, p_new))
        | None      , None       -> acc
      ) diff []
    in
    resolve f_diff

end

module Graph = 
struct
  open Algo

  module PG = struct
    module G = Defaultgraphs.PackageGraph.G
    let union g1 g2 =
      let g1 = G.copy g1 in
      let () = 
        begin
          G.iter_vertex (G.add_vertex g1) g2;
          G.iter_edges (G.add_edge g1) g2;
        end in
      g1
    include G
  end

  module PO = Defaultgraphs.GraphOper (PG)

  module type FS = sig
    type iterator
    val start : PG.t -> iterator
    val step : iterator -> iterator
    val get : iterator -> PG.V.t
  end

  module Make_fs (F : FS) = struct
    let fold f acc g = 
      let rec aux acc iter = 
        match try Some (F.get iter, F.step iter) with Exit -> None with
        | None -> acc
        | Some (x, iter) -> aux (f acc x) iter in
      aux acc (F.start g)
  end

  module PG_topo = Graph.Topological.Make (PG)
 (* (* example of instantiation *)
    module PG_bfs = Make_fs (Graph.Traverse.Bfs (PG))
    module PG_dfs = Make_fs (Graph.Traverse.Dfs (PG))
 *)

  module O_pkg = struct type t = Cudf.package let compare = compare end
  module PkgMap = Map.Make (O_pkg)
  module PkgSet = Set.Make (O_pkg)

  let dep_reduction v =
    let g = Defaultgraphs.PackageGraph.dependency_graph (Cudf.load_universe v) in
    let () = PO.transitive_reduction g in
    (* uncomment to view the dependency graph:
       XXX: cycles are not detected, which can lead to very weird situations
       Defaultgraphs.PackageGraph.D.output_graph stdout g; *)
    g

  let cudfpkg_of_debpkg table = List.map (Debian.Debcudf.tocudf table)
      
  let get_table l_pkg_pb f = 
    let table = Debian.Debcudf.init_tables l_pkg_pb in
    let v = f table (cudfpkg_of_debpkg table l_pkg_pb) in
    let () = Debian.Debcudf.clear table in
    v

  let filter_dependencies f_direction (U l_pkg_pb) (P pkg_l) =
    let pkg_map = 
      List.fold_left
        (fun map pkg -> NV.Map.add (NV.of_dpkg pkg) pkg map)
        NV.Map.empty
        l_pkg_pb in
    get_table l_pkg_pb
      (fun table pkglist ->
        let pkg_set = List.fold_left
          (fun accu pkg -> PkgSet.add (Debian.Debcudf.tocudf table pkg) accu)
          PkgSet.empty
          pkg_l in
        let g = f_direction (dep_reduction pkglist) in
        let _, l = 
          PG_topo.fold
            (fun p (set, l) -> 
              let add_succ_rem pkg set act =
                (let set = PkgSet.remove pkg set in
                 try
                   List.fold_left (fun set x -> 
                     PkgSet.add x set) set (PG.succ g pkg)
                 with _ -> set), 
                act :: l in
              
              if PkgSet.mem p set then 
                add_succ_rem p set p
              else
                set, l)
            g (pkg_set, []) in
        List.map (fun pkg -> NV.Map.find (NV.of_cudf table pkg) pkg_map) l)

  let filter_backward_dependencies = filter_dependencies (fun x -> x)
  let filter_forward_dependencies = filter_dependencies PO.O.mirror

  let resolve (U l_pkg_pb) req =
    log "universe=%s request=<%s>"
      (string_of_packages l_pkg_pb)
      (string_of_request req);
    get_table l_pkg_pb 
      (fun table pkglist ->
        let package_map pkg = NV.of_cudf table pkg in
        let universe = Cudf.load_universe pkglist in 
        let sol_o =
          CudfDiff.resolve_diff universe 
            (request_map
               (fun x -> 
                 match Debian.Debcudf.ltocudf table [x] with
                 | [x] -> x
                 | _   -> failwith "TODO"
               ) req) in

        match sol_o with
        | None   -> None
        | Some l ->

            let l_del_p, l_del = 
              Utils.filter_map (function
                | I_to_change (Some pkg, _) 
                | I_to_delete pkg -> Some pkg
                | _ -> None) l,
              Utils.filter_map (function
                | I_to_delete pkg -> Some pkg
                | _ -> None) l in

            let map_add = 
              Utils.map_of_list PkgMap.empty PkgMap.add (Utils.filter_map (function 
                | I_to_change (_, pkg) as act -> Some (pkg, act)
                | I_to_delete _ -> None
                | I_to_recompile _ -> assert false) l) in

            let graph_installed = 
              PO.O.mirror 
                (dep_reduction 
                   (Cudf.get_packages 
                      ~filter:(fun p -> p.Cudf.installed || PkgMap.mem p map_add) 
                      universe)) in

            let graph_installed =
              let graph_installed = PG.copy graph_installed in
              List.iter (PG.remove_vertex graph_installed) l_del_p;
              graph_installed in

            let _, map_act = 
              PG_topo.fold
                (fun pkg (set_recompile, l_act) ->
                  let add_succ_rem pkg set act =
                    (let set = PkgSet.remove pkg set in
                     try
                       List.fold_left
                         (fun set x -> PkgSet.add x set) set (PG.succ graph_installed pkg)
                     with _ -> set), 
                    Utils.IntMap.add
                      (PG.V.hash pkg)
                      { cudf = pkg ; action = action_map package_map act } l_act in
                  try
                    let act = PkgMap.find pkg map_add in
                    add_succ_rem pkg set_recompile act
                  with Not_found ->
                    if PkgSet.mem pkg set_recompile then
                      add_succ_rem pkg set_recompile (I_to_recompile pkg)
                    else
                      set_recompile, l_act
                )
                graph_installed
                (PkgSet.empty, Utils.IntMap.empty) in

            let graph = PA_graph.create () in
            Utils.IntMap.iter (fun _ -> PA_graph.add_vertex graph) map_act;
            PG.iter_edges
              (fun v1 v2 ->
                try
                  let v1 = Utils.IntMap.find (PG.V.hash v1) map_act in
                  let v2 = Utils.IntMap.find (PG.V.hash v2) map_act in
                  PA_graph.add_edge graph v1 v2
                with Not_found ->
                  ())
              graph_installed;
            Some { to_remove = List.rev_map package_map l_del ; to_add = graph })

end

let filter_backward_dependencies = Graph.filter_backward_dependencies
let filter_forward_dependencies = Graph.filter_forward_dependencies
let resolve = Graph.resolve

let delete_or_update t =
  t.to_remove <> [] || 
  PA_graph.fold_vertex
    (fun v acc ->
      acc || match v.action with To_change (Some _, _) -> true | _ -> false)
    t.to_add
    false<|MERGE_RESOLUTION|>--- conflicted
+++ resolved
@@ -188,18 +188,8 @@
 
 end = struct
     
-<<<<<<< HEAD
-  module Cudf_set = Set.MK (Common.CudfAdd.Cudf_set)
-=======
   module Cudf_set = struct
-    module S = Common.CudfAdd.Cudf_set
-
-    let choose_one s = match S.cardinal s with
-      | 0 -> raise Not_found
-      | 1 -> S.choose s
-      | _ -> assert false
-          (* As we have always at most one version of a package installed,
-             the set is always either empty or a singleton *)
+    module S = Set.MK (Common.CudfAdd.Cudf_set)
 
     let to_string s =
       Printf.sprintf "{%s}"
@@ -207,7 +197,6 @@
 
     include S
   end
->>>>>>> e781cf23
 
   let to_cudf_doc univ req = 
     None, 
@@ -251,6 +240,9 @@
           pkgname
           (Cudf_set.to_string s.Common.CudfDiff.removed)
           (Cudf_set.to_string s.Common.CudfDiff.installed); *)
+        (* NOTE for the following [choose_one] : 
+           As we have always at most one version of a package installed,
+           the set is always either empty or a singleton *)
         let removed =
           try Some (Cudf_set.choose_one s.Common.CudfDiff.removed)
           with Not_found -> None in
