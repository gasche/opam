--- conflicted
+++ resolved
@@ -7,17 +7,6 @@
 open Protocol
 open Unix
 
-<<<<<<< HEAD
-let local_path = Path.R.of_dirname (Dirname.cwd ())
-let remote_address =
-  try inet_addr_of_string Sys.argv.(1)
-  with _ ->
-    (gethostbyname Sys.argv.(1)).h_addr_list.(0)
-
-let package = NV.of_string Sys.argv.(2)
-
-=======
->>>>>>> a9601dd5
 let () =
   let d = Repositories.read_download_info () in
   let remote_address =
