--- conflicted
+++ resolved
@@ -135,19 +135,11 @@
     (int_of_float (1000.0 *. msec))
 
 let log section fmt =
-<<<<<<< HEAD
-  if !debug then
-    Printf.fprintf stderr ("%s  %06d  %-25s"^^fmt^^"\n%!")
-      (timestamp ()) (Unix.getpid ()) section
-  else
-    Printf.ifprintf stderr fmt
-=======
   Printf.ksprintf (fun str ->
     if !debug then
       Printf.eprintf "%s  %06d  %-25a  %s\n%!"
         (timestamp ()) (Unix.getpid ()) (acolor `yellow) section str
   ) fmt
->>>>>>> 073eddb5
 
 let error fmt =
   Printf.ksprintf (fun str ->
