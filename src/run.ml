(***********************************************************************)
(*                                                                     *)
(*    Copyright 2012 OCamlPro                                          *)
(*    Copyright 2012 INRIA                                             *)
(*                                                                     *)
(*  All rights reserved.  This file is distributed under the terms of  *)
(*  the GNU Public License version 3.0.                                *)
(*                                                                     *)
(*  TypeRex is distributed in the hope that it will be useful,         *)
(*  but WITHOUT ANY WARRANTY; without even the implied warranty of     *)
(*  MERCHANTABILITY or FITNESS FOR A PARTICULAR PURPOSE.  See the      *)
(*  GNU General Public License for more details.                       *)
(*                                                                     *)
(***********************************************************************)

module Sys2 = struct
  open Unix

  (** behaves as [Sys.is_directory] except for symlinks, which returns always [false]. *)
  let is_directory file = 
    (lstat file).st_kind = S_DIR
end

let log fmt = Globals.log "RUN" fmt

let (/) = Filename.concat

let rec mk_temp_dir () =
  let s =
    Filename.temp_dir_name /
    Printf.sprintf "opam-%d-%d" (Unix.getpid ()) (Random.int 4096) in
  if Sys.file_exists s then
    mk_temp_dir ()
  else
    s

let lock_file () =
  !Globals.root_path / "opam.lock"

let log_file () =
  Random.self_init ();
  let f = "command" ^ string_of_int (Random.int 2048) in
  !Globals.root_path / "log" / f

let safe_mkdir dir =
  if not (Sys.file_exists dir) then begin
    log "mkdir %s" dir;
    Unix.mkdir dir 0o755
  end

let mkdir dir =
  let rec aux dir = 
    if not (Sys.file_exists dir) then begin
      aux (Filename.dirname dir);
      safe_mkdir dir;
    end in
  aux dir
  
let copy src dst =
  if src <> dst then begin
    log "copying %s to %s" src dst;
    let n = 1024 in
    let b = String.create n in
    let read = ref min_int in
    let ic = open_in_bin src in
    let oc =
      if Sys.file_exists dst then
      open_out_bin dst
      else
      let perm = (Unix.stat src).Unix.st_perm in
      mkdir (Filename.dirname dst);
      open_out_gen [Open_wronly; Open_creat; Open_trunc; Open_binary] perm dst
    in
    while !read <>0 do
      read := input ic b 0 n;
      output oc b 0 !read;
    done;
    close_in ic;
    close_out oc;
    let st = Unix.lstat src in
    Unix.utimes dst (st.Unix.st_atime) (st.Unix.st_mtime)
  end

let read file =
  log "read %s" file;
  let ic = open_in_bin file in
  let n = in_channel_length ic in
  let s = String.create n in
  really_input ic s 0 n;
  close_in ic;
  s

let write file contents =
  mkdir (Filename.dirname file);
  log "write %s" file;
  let oc = open_out_bin file in
  output_string oc contents;
  close_out oc

let cwd = Unix.getcwd

let chdir dir =
  if Sys.file_exists dir then
    Unix.chdir dir
  else
    Globals.error_and_exit "%s does not exists!" dir

let in_dir dir fn =
  let cwd = Unix.getcwd () in
  chdir dir;
  try
    let r = fn () in
    chdir cwd;
    r
  with e ->
    chdir cwd;
    raise e
    
let list kind dir =
  in_dir dir (fun () ->
    let d = Sys.readdir (Unix.getcwd ()) in
    let d = Array.to_list d in
    let l = List.filter kind d in
    List.sort compare (List.map (Filename.concat dir) l)
  )

let files_with_links =
  list (fun f -> try not (Sys.is_directory f) with _ -> true)

let files_all_not_dir =
  list (fun f -> try not (Sys2.is_directory f) with _ -> true)

let directories_strict =
  list (fun f -> try Sys2.is_directory f with _ -> false)

let directories_with_links =
  list (fun f -> try Sys.is_directory f with _ -> false)

let rec_files dir =
  let rec aux accu dir =
    let d = directories_with_links dir in
    let f = files_with_links dir in
    List.fold_left aux (f @ accu) d in
  aux [] dir

let remove_file file =
  log "remove_file %s" file;
  try Unix.unlink file
  with Unix.Unix_error _ -> ()
    
let rec remove_dir dir = (** WARNING it fails if [dir] is not a [S_DIR] or simlinks to a directory *)
  if Sys.file_exists dir then begin
    List.iter remove_file (files_all_not_dir dir);
    List.iter remove_dir (directories_strict dir);
    log "remove_dir %s" dir;
    Unix.rmdir dir;
  end

let with_tmp_dir fn =
  let dir = mk_temp_dir () in
  try
    mkdir dir;
    let e = fn dir in
    remove_dir dir;
    e
  with e ->
    remove_dir dir;
    raise e

let remove file =
  if Sys.file_exists file && Sys2.is_directory file then
    remove_dir file
  else
    remove_file file

let getchdir s =
  let p = Unix.getcwd () in
  let () = chdir s in
  p

let rec root path =
  let d = Filename.dirname path in
  if d = path || d = "" || d = "." then
    path
  else
    root d

(** Expand '..' and '.' *)
let normalize s =
  if Sys.file_exists s then
    getchdir (getchdir s)
  else
    s

let real_path p =
  let dir = normalize (Filename.dirname p) in
  let dir =
    if Filename.is_relative dir then
      Sys.getcwd () / dir
    else
      dir in
  let base = Filename.basename p in
  if base = "." then
    dir
  else
    dir / base

let replace_path bins = 
  let path = ref "<not set>" in
  let env = Unix.environment () in
  for i = 0 to Array.length env - 1 do
    let k,v = match Utils.cut_at env.(i) '=' with
      | Some (k,v) -> k,v
      | None       -> assert false in
    if k = "PATH" then
    let v = Utils.split v ':' in
    let bins = List.filter Sys.file_exists bins in
    let new_path = String.concat ":" (bins @ v) in
    env.(i) <- "PATH=" ^ new_path;
    path := new_path;
  done;
  env, !path

type command = string list

let run_process ?(add_to_env=[]) ?(add_to_path=[]) = function
  | []           -> invalid_arg "run_process"
  | cmd :: args ->
      let env, path = replace_path add_to_path in
      let add_to_env = List.map (fun (k,v) -> k^"="^v) add_to_env in
      let env = Array.concat [ env; Array.of_list add_to_env ] in
      let name = log_file () in
      mkdir (Filename.dirname name);
      let str = String.concat " " (cmd :: args) in
      log "cwd=%s path=%s name=%s %s" (Unix.getcwd ()) path name str;
      if None <> try Some (String.index cmd ' ') with Not_found -> None then 
          Globals.warning "Command %S contains 1 space" cmd;
      let r = Process.run ~env ~name cmd args in
      if Process.is_failure r then (
        Globals.warning "Command %S failed (see %s.{info,err,out})" str name;
        List.iter (Globals.msg "%s\n") r.Process.r_stdout;
        List.iter (Globals.msg "%s\n") r.Process.r_stderr;
      ) else if not !Globals.debug then
        Process.clean_files r;
      r

let command ?(add_to_env=[]) ?(add_to_path=[]) cmd =
  let r = run_process ~add_to_env ~add_to_path cmd in
  r.Process.r_code

let fold f =
  List.fold_left (fun err cmd ->
    match err, cmd with
    | _  , [] -> err
    | 0  , _  -> f cmd
    | err, _  -> err
  ) 0

let commands ?(add_to_env=[]) ?(add_to_path = []) = 
  fold (command ~add_to_env ~add_to_path)

let read_command_output ?(add_to_env=[]) ?(add_to_path=[]) cmd =
  let r = run_process ~add_to_env ~add_to_path cmd in
  if Process.is_failure r then
    None
  else
    Some r.Process.r_stdout

module Tar = struct
  let extract = 
    [ [ "tar.gz" ; "tgz" ], 'z'
    ; [ "tar.bz2" ; "tbz" ], 'j' ]

  let match_ext file ext = 
    List.exists (Filename.check_suffix file) ext

  let assoc file = 
    snd (List.find (function ext, _ -> match_ext file ext) extract)

  let is_archive file =
    List.fold_left
      (function
        | Some s -> fun _ -> Some s
        | None -> fun (ext, c) -> 
          if match_ext file ext then
            Some (fun dir -> command  [ "tar" ; Printf.sprintf "xf%c" c ; file; "-C" ; dir ])
          else
            None)
      None
      extract
end

<<<<<<< HEAD
let extract file dst =
  log "extract %s %s" file dst;
(*   let files = read_command_output [ "tar" ; "tf" ; file ] in
     log "%s contains %d files: %s" file (List.length files) (String.concat ", " files); *)
  with_tmp_dir (fun tmp_dir ->
    match is_archive file with
    | None   -> Globals.error_and_exit "%s is not a valid archive" file
    | Some f -> 
        let err = f tmp_dir in
        if err <> 0 then
          Globals.error_and_exit "Error while extracting %s" file;
        if Sys.file_exists dst then
          Globals.error_and_exit "Cannot overwrite %s" dst;
        match directories_strict tmp_dir with
        | [x] ->
            mkdir (Filename.dirname dst);
            let err = command [ "mv"; x; dst] in
            if err <> 0 then Globals.error_and_exit "Cannot mv %s to %s" x dst
        | _   -> Globals.error_and_exit "The archive contains mutliple root directories"
  )

let extract_in file dst =
  log "extract_in %s %s" file dst;
  if not (Sys.file_exists dst) then
    Globals.error_and_exit "%s does not exist" file;
  match is_archive file with
  | None   -> Globals.error_and_exit "%s is not a valid archive" file
  | Some f ->
      let err = f dst in
      if err <> 0 then
        Globals.error_and_exit "Error while extracting %s" file
=======
let extract o_tmp_dir file dst =
  log "untar %s" file;
  let files = read_command_output [ "tar" ; Printf.sprintf "%ctf" (Tar.assoc file) ; file ] in
  log "%s contains %d files: %s" file (List.length files) (String.concat ", " files);
  let f_tmp tmp_dir = 
  let err =
    match Tar.is_archive file with
    | Some f_cmd -> f_cmd tmp_dir
    | None       -> Globals.error_and_exit "%s is not a valid archive" file in
  if err <> 0 then
    Globals.error_and_exit "Error while extracting %s" file
  else
    let aux name =
      let src = tmp_dir / name in
      let kind =
        try if Sys.is_directory src then Some (`dir src) else Some (`file src)
        with Sys_error s when s = Printf.sprintf "%s: No such file or directory" src 
          (* for instance, when wrong symbolic link *) -> 
          Globals.warning "the file %s is skipped" src;
          None in
      match kind with
      | None   -> None
      | Some f ->
          let root = root name in
          let n = String.length root in
          let rest = String.sub name n (String.length name - n) in 
          Some (f, dst ^  rest) in
    let moves = Utils.filter_map aux files in
    List.iter (fun (src, dst) ->
      match src with
      | `dir  _ -> mkdir dst
      | `file f ->
          mkdir (Filename.dirname dst);
          copy f dst
    ) moves in
  match o_tmp_dir with
    | None -> create_tmp_dir f_tmp
    | Some tmp_dir -> f_tmp tmp_dir
>>>>>>> bb89d99e

let link src dst =
  log "linking %s to %s" src dst;
  mkdir (Filename.dirname dst);
  if Sys.file_exists dst then
    remove_file dst;
  Unix.link src dst

let flock () =
  let l = ref 0 in
  let file = lock_file () in
  let id = string_of_int (Unix.getpid ()) in
  let max_l = 5 in
  let rec loop () =
    if Sys.file_exists file && !l < max_l then begin
      let ic = open_in file in
      let pid = input_line ic in
      close_in ic;
      Globals.msg
        "An other process (%s) has already locked %S. Retrying in 1s (%d/%d)\n"
        pid file !l max_l;
      Unix.sleep 1;
      incr l;
      loop ()
    end else if Sys.file_exists file then begin
      Globals.msg "Too many attemps. Cancelling ...\n";
      exit 1
    end else begin
      let oc = open_out file in
      output_string oc id;
      flush oc;
      close_out oc;
      Globals.log id "locking %s" file;
    end in
  loop ()
    
let funlock () =
  let id = string_of_int (Unix.getpid ()) in
  let file = lock_file () in
  if Sys.file_exists file then begin
    let ic = open_in file in
    let s = input_line ic in
    close_in ic;
    if s = id then begin
      Globals.log id "unlocking %s" file;
      Unix.unlink file;
    end else
      Globals.error_and_exit "cannot unlock %s (%s)" file s
  end else
    Globals.error_and_exit "Cannot find %s" file

let with_flock f =
  try
    flock ();
    f ();
    funlock ();
  with e ->
    funlock ();
    raise e

let ocaml_version () =
  match read_command_output [ "ocamlc" ; "-version" ] with
  | None   -> None
  | Some s -> Some (Utils.string_strip (List.hd s))

let ocamlc_where () =
  match read_command_output [ "ocamlc"; "-where" ] with
  | None   -> None
  | Some s -> Some (Utils.string_strip (List.hd s))

let download ~filename:src ~dirname:dst =
  let cmd = match Globals.os with
    | Globals.Darwin -> [ "curl"; "--insecure" ; "-OL"; src ]
    | _              -> [ "wget"; "--no-check-certificate" ; src ] in
  let dst_file = dst / Filename.basename src in
  log "download %s in %s (%b)" src dst_file (src = dst_file);
  let e =
    if dst_file = src then
      0
    else if Sys.file_exists src then
      commands [
        [ "rm"; "-f"; dst_file ];
        [ "cp"; src; dst ]
      ]
    else
      in_dir dst (fun () -> command cmd) in
  if e = 0 then
    Some dst_file
  else
    None

let patch p =
  let err = command ["patch"; "-p0"; "-i"; p] in
  err = 0<|MERGE_RESOLUTION|>--- conflicted
+++ resolved
@@ -290,13 +290,12 @@
       extract
 end
 
-<<<<<<< HEAD
 let extract file dst =
   log "extract %s %s" file dst;
 (*   let files = read_command_output [ "tar" ; "tf" ; file ] in
      log "%s contains %d files: %s" file (List.length files) (String.concat ", " files); *)
   with_tmp_dir (fun tmp_dir ->
-    match is_archive file with
+    match Tar.is_archive file with
     | None   -> Globals.error_and_exit "%s is not a valid archive" file
     | Some f -> 
         let err = f tmp_dir in
@@ -316,52 +315,12 @@
   log "extract_in %s %s" file dst;
   if not (Sys.file_exists dst) then
     Globals.error_and_exit "%s does not exist" file;
-  match is_archive file with
+  match Tar.is_archive file with
   | None   -> Globals.error_and_exit "%s is not a valid archive" file
   | Some f ->
       let err = f dst in
       if err <> 0 then
         Globals.error_and_exit "Error while extracting %s" file
-=======
-let extract o_tmp_dir file dst =
-  log "untar %s" file;
-  let files = read_command_output [ "tar" ; Printf.sprintf "%ctf" (Tar.assoc file) ; file ] in
-  log "%s contains %d files: %s" file (List.length files) (String.concat ", " files);
-  let f_tmp tmp_dir = 
-  let err =
-    match Tar.is_archive file with
-    | Some f_cmd -> f_cmd tmp_dir
-    | None       -> Globals.error_and_exit "%s is not a valid archive" file in
-  if err <> 0 then
-    Globals.error_and_exit "Error while extracting %s" file
-  else
-    let aux name =
-      let src = tmp_dir / name in
-      let kind =
-        try if Sys.is_directory src then Some (`dir src) else Some (`file src)
-        with Sys_error s when s = Printf.sprintf "%s: No such file or directory" src 
-          (* for instance, when wrong symbolic link *) -> 
-          Globals.warning "the file %s is skipped" src;
-          None in
-      match kind with
-      | None   -> None
-      | Some f ->
-          let root = root name in
-          let n = String.length root in
-          let rest = String.sub name n (String.length name - n) in 
-          Some (f, dst ^  rest) in
-    let moves = Utils.filter_map aux files in
-    List.iter (fun (src, dst) ->
-      match src with
-      | `dir  _ -> mkdir dst
-      | `file f ->
-          mkdir (Filename.dirname dst);
-          copy f dst
-    ) moves in
-  match o_tmp_dir with
-    | None -> create_tmp_dir f_tmp
-    | Some tmp_dir -> f_tmp tmp_dir
->>>>>>> bb89d99e
 
 let link src dst =
   log "linking %s to %s" src dst;
