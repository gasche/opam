(**************************************************************************)
(*                                                                        *)
(*    Copyright 2012-2013 OCamlPro                                        *)
(*    Copyright 2012 INRIA                                                *)
(*                                                                        *)
(*  All rights reserved.This file is distributed under the terms of the   *)
(*  GNU Lesser General Public License version 3.0 with linking            *)
(*  exception.                                                            *)
(*                                                                        *)
(*  OPAM is distributed in the hope that it will be useful, but WITHOUT   *)
(*  ANY WARRANTY; without even the implied warranty of MERCHANTABILITY    *)
(*  or FITNESS FOR A PARTICULAR PURPOSE.See the GNU General Public        *)
(*  License for more details.                                             *)
(*                                                                        *)
(**************************************************************************)

open OpamTypes
open OpamTypesBase
open OpamState.Types
open OpamMisc.OP

let log fmt = OpamGlobals.log "COMMAND" fmt
let slog = OpamGlobals.slog

let cleanup_dev_dirs t name =
  let packages = OpamPackage.packages_of_name t.packages name in
  OpamPackage.Set.iter (fun nv ->
      OpamFilename.rmdir (OpamPath.Switch.build t.root t.switch nv);
      OpamFilename.rmdir (OpamPath.Switch.dev_package t.root t.switch name);
    ) packages

let edit t name =
  log "pin-edit %a" (slog OpamPackage.Name.to_string) name;
  let pin =
    try OpamPackage.Name.Map.find name t.pinned
    with Not_found ->
      OpamGlobals.error_and_exit "%s is not pinned."
        (OpamPackage.Name.to_string name)
  in
  let installed_nv =
    try Some (OpamState.find_installed_package_by_name t name)
    with Not_found -> None
  in
  let file = OpamPath.Switch.Overlay.opam t.root t.switch name in
  let temp_file = OpamPath.Switch.Overlay.tmp_opam t.root t.switch name in
  let orig_opam =
    try Some (OpamFile.OPAM.read file) with e -> OpamMisc.fatal e; None
  in
  let empty_opam =
    match orig_opam with
    | None -> true
    | Some opam ->
      try opam = OpamFile.OPAM.create
            (OpamPackage.create name (OpamFile.OPAM.version opam))
      with OpamSystem.Internal_error _ -> true
  in
  if empty_opam then
    if not (OpamFilename.exists temp_file)
    then OpamState.add_pinned_overlay ~template:true t name;
  if not (OpamFilename.exists temp_file) then
    OpamFilename.copy ~src:file ~dst:temp_file;
  let rec edit () =
    try
      ignore @@ Sys.command
        (Printf.sprintf "%s %s"
           (Lazy.force OpamGlobals.editor) (OpamFilename.to_string temp_file));
      let opam = OpamFile.OPAM.read temp_file in
      if OpamFile.OPAM.name_opt opam <> Some name then
        (OpamGlobals.error
           "Inconsistent or missing \"name\" field, it must be %S"
           (OpamPackage.Name.to_string name);
         failwith "bad name");
      match pin, OpamFile.OPAM.version_opt opam with
      | Version vpin, Some v when v <> vpin ->
        OpamGlobals.error
          "Bad \"version: %S\" field: the package is version-pinned to %s"
          (OpamPackage.Version.to_string v)
          (OpamPackage.Version.to_string vpin);
        failwith "bad version"
      | _, None ->
        OpamGlobals.error "The \"version\" field is mandatory";
        failwith "missing field"
      | _ ->
        match OpamFile.OPAM.validate opam with
        | [] -> Some opam
        | warns ->
          OpamGlobals.warning "The opam file didn't pass validation:\n  - %s\n"
            (String.concat "\n  - " warns);
          if OpamGlobals.confirm "Continue anyway ('no' will reedit) ?"
          then Some opam
          else edit ()
    with e ->
      OpamMisc.fatal e;
      if OpamGlobals.confirm "Errors in %s, retry editing ?"
          (OpamFilename.to_string file)
      then edit ()
<<<<<<< HEAD
      else None
=======
      else (OpamFilename.move ~src:backup ~dst:file;
            OpamFile.OPAM.read file)
  in
  let opam = edit () in
  OpamGlobals.msg "You can edit this file again with \"opam pin edit %s\"\n"
    (OpamPackage.Name.to_string name);
  OpamFilename.remove backup;
  if opam = orig_opam then None else
  let () = match pin with
    | Local dir ->
      if OpamFilename.exists_dir dir then
        let src_opam =
          OpamFilename.OP.(
            if OpamFilename.exists_dir (dir / "opam")
            then dir / "opam" // "opam"
            else dir // "opam")
        in
        if OpamState.confirm "Save the new opam file back to %S ?"
            (OpamFilename.to_string src_opam) then
          OpamFilename.copy ~src:file ~dst:src_opam
    | Version _ | Git _ | Darcs _ | Hg _ -> ()
>>>>>>> fe151a02
  in
  match edit () with
  | None -> if empty_opam then (prerr_endline "EO"; raise Not_found) else (prerr_endline "NEO"; None)
  | Some new_opam ->
    OpamFilename.move ~src:temp_file ~dst:file;
    OpamGlobals.msg "You can edit this file again with \"opam pin edit %s\"\n"
      (OpamPackage.Name.to_string name);
    if Some new_opam = orig_opam then None else
    let () = match pin with
      | Local dir ->
        let src_opam =
          OpamFilename.OP.(
            if OpamFilename.exists_dir (dir / "opam") then dir / "opam" // "opam"
            else dir // "opam")
        in
        if OpamGlobals.confirm "Save the new opam file back to %S ?"
            (OpamFilename.to_string src_opam) then
          OpamFilename.copy ~src:file ~dst:src_opam
      | Version _ | Git _ | Darcs _ | Hg _ -> ()
    in
    match installed_nv with
    | None -> None
    | Some nv -> Some (OpamPackage.version nv = OpamFile.OPAM.version new_opam)

let update_set set old cur save =
  if OpamPackage.Set.mem old set then
    save (OpamPackage.Set.add cur (OpamPackage.Set.remove old set))

let update_config t name pins =
  let pin_f = OpamPath.Switch.pinned t.root t.switch in
  cleanup_dev_dirs t name;
  OpamFile.Pinned.write pin_f pins

let pin name pin_option =
  log "pin %a to %a"
    (slog OpamPackage.Name.to_string) name
    (slog string_of_pin_option) pin_option;
  let t = OpamState.load_state "pin" in
  let pin_f = OpamPath.Switch.pinned t.root t.switch in
  let pin_kind = kind_of_pin_option pin_option in
  let pins = OpamFile.Pinned.safe_read pin_f in
  let installed_version =
    try
      Some (OpamPackage.version
              (OpamState.find_installed_package_by_name t name))
    with Not_found -> None in

  let _check = match pin_option with
    | Version v ->
      if not (OpamPackage.Set.mem (OpamPackage.create name v) t.packages) then
        OpamGlobals.error_and_exit "Package %s has no version %s"
          (OpamPackage.Name.to_string name) (OpamPackage.Version.to_string v)
    | _ -> ()
  in

  let no_changes =
    try
      let current = OpamPackage.Name.Map.find name pins in
      let no_changes = pin_option = current in
      if no_changes then
        OpamGlobals.note
          "Package %s is already pinned to %s. This will reset metadata."
          (OpamPackage.Name.to_string name)
          (string_of_pin_option current)
      else
        OpamGlobals.note
          "%s is already pinned to %s."
          (OpamPackage.Name.to_string name)
          (string_of_pin_option current);
      if OpamGlobals.confirm "Proceed ?" then
        (OpamFilename.remove
           (OpamPath.Switch.Overlay.tmp_opam t.root t.switch name);
         no_changes)
      else OpamGlobals.exit 0
    with Not_found -> false
  in
  let pins = OpamPackage.Name.Map.remove name pins in
  if OpamState.find_packages_by_name t name = None &&
     not (OpamGlobals.confirm
            "Package %s does not exist, create as a %s package ?"
            (OpamPackage.Name.to_string name)
            (OpamGlobals.colorise `bold "NEW"))
  then
    (OpamGlobals.msg "Aborting.\n";
     OpamGlobals.exit 0);

  log "Adding %a => %a"
    (slog string_of_pin_option) pin_option
    (slog OpamPackage.Name.to_string) name;

  let pinned = OpamPackage.Name.Map.add name pin_option pins in
  update_config t name pinned;
  let t = { t with pinned } in
  OpamState.add_pinned_overlay t name;

  if not no_changes then
    OpamGlobals.msg "%s is now %a-pinned to %s\n"
      (OpamPackage.Name.to_string name)
      (OpamGlobals.acolor `bold)
      (string_of_pin_kind pin_kind)
      (string_of_pin_option pin_option);

  (match pin_option with
   | Local dir -> (match guess_version_control dir with
       | Some vc ->
         let kind = string_of_pin_kind (vc :> pin_kind) in
         OpamGlobals.note
           "You are pinning to %s as a raw path while it seems to be a %s \
            repository."
           (OpamFilename.Dir.to_string dir) kind;
         OpamGlobals.note
           "Consider pinning with '-k %s' to have OPAM synchronise with \
            your commits and ignore build artefacts."
           kind
       | None -> ())
   | _ -> ());

  if not no_changes && installed_version <> None then
    let nv_v = OpamState.pinned t name in
    let pin_version = OpamPackage.version nv_v in
    if installed_version = Some pin_version then
      if pin_kind = `version then None
      else Some true
    else Some false
  else None

let unpin name =
  log "unpin %a" (slog OpamPackage.Name.to_string) name;
  let t = OpamState.load_state "pin" in
  let pin_f = OpamPath.Switch.pinned t.root t.switch in
  let pins = OpamFile.Pinned.safe_read pin_f in

  try
    let current = OpamPackage.Name.Map.find name pins in
    let is_installed = OpamState.is_name_installed t name in
    let needs_reinstall = match current with
      | Version _ -> false
      | _ -> is_installed
    in
    if not is_installed then
      OpamState.remove_overlay t name;
    let pins = OpamPackage.Name.Map.remove name pins in
    update_config t name pins;

    OpamGlobals.msg "%s is now %a from %s %s\n"
      (OpamPackage.Name.to_string name)
      (OpamGlobals.acolor `bold) "unpinned"
      (string_of_pin_kind (kind_of_pin_option current))
      (string_of_pin_option current);

    needs_reinstall

  with Not_found ->
    OpamGlobals.note "%s is not pinned." (OpamPackage.Name.to_string name);
    false


let list ~short () =
  log "pin_list";
  let t = OpamState.load_state "pin-list" in
  let pins = OpamFile.Pinned.safe_read (OpamPath.Switch.pinned t.root t.switch) in
  let print_short n _ =
    OpamGlobals.msg "%s " (OpamPackage.Name.to_string n)
  in
  let print n a =
    let kind = string_of_pin_kind (kind_of_pin_option a) in
    OpamGlobals.msg "%-25s %s %s\n"
      (OpamPackage.to_string (OpamState.pinned t n))
      (OpamGlobals.colorise `blue (Printf.sprintf "%-8s" kind))
      (string_of_pin_option a) in
  OpamPackage.Name.Map.iter (if short then print_short else print) pins;
  if short then print_newline ();<|MERGE_RESOLUTION|>--- conflicted
+++ resolved
@@ -94,31 +94,7 @@
       if OpamGlobals.confirm "Errors in %s, retry editing ?"
           (OpamFilename.to_string file)
       then edit ()
-<<<<<<< HEAD
       else None
-=======
-      else (OpamFilename.move ~src:backup ~dst:file;
-            OpamFile.OPAM.read file)
-  in
-  let opam = edit () in
-  OpamGlobals.msg "You can edit this file again with \"opam pin edit %s\"\n"
-    (OpamPackage.Name.to_string name);
-  OpamFilename.remove backup;
-  if opam = orig_opam then None else
-  let () = match pin with
-    | Local dir ->
-      if OpamFilename.exists_dir dir then
-        let src_opam =
-          OpamFilename.OP.(
-            if OpamFilename.exists_dir (dir / "opam")
-            then dir / "opam" // "opam"
-            else dir // "opam")
-        in
-        if OpamState.confirm "Save the new opam file back to %S ?"
-            (OpamFilename.to_string src_opam) then
-          OpamFilename.copy ~src:file ~dst:src_opam
-    | Version _ | Git _ | Darcs _ | Hg _ -> ()
->>>>>>> fe151a02
   in
   match edit () with
   | None -> if empty_opam then (prerr_endline "EO"; raise Not_found) else (prerr_endline "NEO"; None)
@@ -129,9 +105,11 @@
     if Some new_opam = orig_opam then None else
     let () = match pin with
       | Local dir ->
+      if OpamFilename.exists_dir dir then
         let src_opam =
           OpamFilename.OP.(
-            if OpamFilename.exists_dir (dir / "opam") then dir / "opam" // "opam"
+            if OpamFilename.exists_dir (dir / "opam")
+            then dir / "opam" // "opam"
             else dir // "opam")
         in
         if OpamGlobals.confirm "Save the new opam file back to %S ?"
