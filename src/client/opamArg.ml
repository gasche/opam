(**************************************************************************)
(*                                                                        *)
(*    Copyright 2012-2015 OCamlPro                                        *)
(*    Copyright 2012 INRIA                                                *)
(*                                                                        *)
(*  All rights reserved.This file is distributed under the terms of the   *)
(*  GNU Lesser General Public License version 3.0 with linking            *)
(*  exception.                                                            *)
(*                                                                        *)
(*  OPAM is distributed in the hope that it will be useful, but WITHOUT   *)
(*  ANY WARRANTY; without even the implied warranty of MERCHANTABILITY    *)
(*  or FITNESS FOR A PARTICULAR PURPOSE.See the GNU General Public        *)
(*  License for more details.                                             *)
(*                                                                        *)
(**************************************************************************)

open OpamTypes
open OpamTypesBase
open Cmdliner

(* Global options *)
type global_options = {
  debug_level: int option;
  verbose: int;
  quiet  : bool;
  color  : [ `Always | `Never | `Auto ] option;
  opt_switch : string option;
  yes    : bool;
  strict : bool;
  opt_root   : dirname option;
  no_base_packages: bool;
  git_version     : bool;
  external_solver : string option;
  use_internal_solver : bool;
  cudf_file : string option;
  solver_preferences : string option;
  no_self_upgrade : bool;
  safe_mode : bool;
}

let self_upgrade_exe opamroot =
  OpamFilename.Op.(opamroot // "opam", opamroot // "opam.version")

let switch_to_updated_self debug opamroot =
  let updated_self, updated_self_version = self_upgrade_exe opamroot in
  let updated_self_str = OpamFilename.to_string updated_self in
  let updated_self_version_str = OpamFilename.to_string updated_self_version in
  if updated_self_str <> Sys.executable_name &&
     OpamFilename.exists updated_self &&
     OpamFilename.is_exec updated_self &&
     OpamFilename.exists updated_self_version
  then
    let no_version = OpamVersion.of_string "" in
    let update_version =
      try
        let s = OpamSystem.read updated_self_version_str in
        let s =
          let len = String.length s in if len > 0 && s.[len-1] = '\n'
          then String.sub s 0 (len-1) else s in
        OpamVersion.of_string s
      with e -> OpamStd.Exn.fatal e; no_version in
    if update_version = no_version then
      OpamConsole.error "%s exists but cannot be read, disabling self-upgrade."
        updated_self_version_str
    else if OpamVersion.compare update_version OpamVersion.current <= 0 then
      OpamConsole.warning "Obsolete OPAM self-upgrade package v.%s found, \
                           not using it (current system version is %s)."
        (OpamVersion.to_string update_version)
        (OpamVersion.to_string OpamVersion.current)
    else (
      if OpamVersion.git () <> None then
        OpamConsole.warning "Using OPAM self-upgrade to %s while the system \
                             OPAM is a development version (%s)"
          (OpamVersion.to_string update_version)
          (OpamVersion.to_string (OpamVersion.full ()));
      (if debug || (OpamConsole.debug ()) then
         Printf.eprintf "!! %s found, switching to it !!\n%!" updated_self_str;
       let env =
         Array.append
           [|"OPAMNOSELFUPGRADE="^
             OpamClientConfig.self_upgrade_bootstrapping_value|]
           (Unix.environment ()) in
       try
         OpamStd.Sys.exec_at_exit ();
         Unix.execve updated_self_str Sys.argv env
       with e ->
         OpamStd.Exn.fatal e;
         OpamConsole.error
           "Couldn't run the upgraded opam %s found at %s. \
            Continuing with %s from the system."
           (OpamVersion.to_string update_version)
           updated_self_str
           (OpamVersion.to_string OpamVersion.current)))

let create_global_options
    git_version debug debug_level verbose quiet color opt_switch yes strict
    opt_root no_base_packages external_solver use_internal_solver
    cudf_file solver_preferences no_self_upgrade safe_mode =
  let debug_level = OpamStd.Option.Op.(
      debug_level >>+ fun () -> if debug then Some 1 else None
    ) in
  if not (no_self_upgrade) then (* do this asap, don't waste time *)
    switch_to_updated_self debug
      OpamStd.Option.Op.(opt_root +! OpamStateConfig.(default.root_dir));
  if not safe_mode && Unix.getuid () = 0 then
    OpamConsole.warning "Running as root is not recommended";
  let verbose = List.length verbose in
  { git_version; debug_level; verbose; quiet; color; opt_switch; yes;
    strict; opt_root; no_base_packages; external_solver; use_internal_solver;
    cudf_file; solver_preferences; no_self_upgrade; safe_mode; }

let apply_global_options o =
  if o.git_version then (
    begin match OpamGitVersion.version with
      | None   -> ()
      | Some v -> OpamConsole.msg "%s\n%!" v
    end;
    exit 0
  );
  let open OpamStd.Option.Op in
  let flag f = if f then Some true else None in
  let some x = match x with None -> None | some -> Some some in
  (* (i) get root dir *)
  let root = OpamStateConfig.opamroot ?root_dir:o.opt_root () in
  (* (ii) load conf file and set defaults *)
  let () = match OpamStateConfig.load root with
    | None -> ()
    | Some conf ->
      OpamRepositoryConfig.update
        ?download_tool:(OpamFile.Config.dl_tool conf >>| function
          | (CString c,None)::_ as t
            when OpamStd.String.ends_with ~suffix:"curl" c -> lazy (t, `Curl)
          | t -> lazy (t, `Default))
        ();
      let criteria kind =
        let c = OpamFile.Config.criteria conf in
        try Some (List.assoc kind c) with Not_found -> None
      in
      OpamSolverConfig.update
        ?external_solver:(OpamFile.Config.solver conf >>| fun s -> lazy(Some s))
        ?solver_preferences_default:(criteria `Default >>| fun s-> Some(lazy s))
        ?solver_preferences_upgrade:(criteria `Upgrade >>| fun s-> Some(lazy s))
        ?solver_preferences_fixup:(criteria `Fixup >>| fun s -> Some(lazy s))
        ();
      OpamStateConfig.update
        ~current_switch:(OpamFile.Config.switch conf)
        ~switch_from:`Default
        ~jobs:(OpamFile.Config.jobs conf)
        ~dl_jobs:(OpamFile.Config.dl_jobs conf)
        ()
  in

  (* (iii) load from env and options using OpamXxxGlobals.init_config *)
  let log_dir = OpamFilename.(
      if exists_dir root then Some (Dir.to_string Op.(root / "log"))
      else None
    ) in
  OpamStd.Config.init
    ?debug_level:(if o.safe_mode then Some 0 else o.debug_level)
    ?verbose_level:(if o.quiet then Some 0 else
                    if o.verbose = 0 then None else Some o.verbose)
    ?color:o.color
    (* ?utf8:[ `Extended | `Always | `Never | `Auto ] *)
    (* ?disp_status_line:[ `Always | `Never | `Auto ] *)
    ?answer:(some (flag o.yes))
    ?safe_mode:(flag o.safe_mode)
    (* ?lock_retries:int *)
    ?log_dir
    (* ?keep_log_dir:bool *)
    ();
  OpamFormatConfig.init
    ?strict:(flag o.strict)
    (* ?skip_version_checks:bool *)
    (* ?all_parens:bool *)
    ();
  OpamRepositoryConfig.init
    (* ?download_tool:(OpamTypes.arg list * dl_tool_kind) Lazy.t *)
    (* ?retries:int *)
    (* ?force_checksums:bool option *)
    ();
  let external_solver =
    o.external_solver >>| fun s ->
    lazy (
      let args = OpamStd.String.split s ' ' in
      Some (List.map (fun a -> OpamTypes.CString a, None) args)
    )
  in
  let solver_prefs = o.solver_preferences >>| fun p -> lazy p in
  OpamSolverConfig.init
    ?cudf_file:(some o.cudf_file)
    (* ?solver_timeout:float *)
    ?external_solver
    ?solver_preferences_default:(some solver_prefs)
    ?solver_preferences_upgrade:(some solver_prefs)
    ?solver_preferences_fixup:(some solver_prefs)
    ();
  OpamStateConfig.init
    ~root_dir:root
    ?current_switch:(o.opt_switch >>| OpamSwitch.of_string)
    ?switch_from:(o.opt_switch >>| fun _ -> `Command_line)
    (* ?jobs: int *)
    (* ?dl_jobs: int *)
    (* ?external_tags:string list *)
    (* ?keep_build_dir:bool *)
    ?no_base_packages:(flag o.no_base_packages)
    (* ?build_test:bool *)
    (* ?build_doc:bool *)
    (* ?show:bool *)
    (* ?dryrun:bool *)
    (* ?fake:bool *)
    (* ?makecmd:string Lazy.t *)
    ();
  OpamClientConfig.init
    (* ?print_stats:bool *)
    (* ?sync_archives:bool *)
    ?self_upgrade:(if o.no_self_upgrade then Some `Disable else None)
    (* ?pin_kind_auto:bool *)
    (* ?autoremove:bool *)
    (* ?editor:string *)
    ()

(* Build options *)
type build_options = {
  keep_build_dir: bool;
  make          : string option;
  no_checksums  : bool;
  req_checksums : bool;
  build_test    : bool;
  build_doc     : bool;
  show          : bool;
  dryrun        : bool;
  fake          : bool;
  external_tags : string list;
  jobs          : int option;
  json          : string option;
}

let create_build_options
    keep_build_dir make no_checksums req_checksums build_test
    build_doc show dryrun external_tags fake
    jobs json = {
  keep_build_dir; make; no_checksums; req_checksums;
  build_test; build_doc; show; dryrun; external_tags;
  fake; jobs; json
}

let json_update = function
  | None   -> ()
  | Some f ->
    let write str = OpamFilename.write (OpamFilename.of_string f) str in
    OpamJson.set_output write

let apply_build_options b =
  let flag f = if f then Some true else None in
  OpamRepositoryConfig.update
    (* ?download_tool:(OpamTypes.arg list * dl_tool_kind) Lazy.t *)
    (* ?retries:int *)
    ?force_checksums:(if b.req_checksums then Some (Some true)
                      else if b.no_checksums then Some (Some false)
                      else None)
    ();
  OpamStateConfig.update
    (* ?root: -- handled globally *)
    ?jobs:b.jobs
    (* ?dl_jobs:int *)
    ?external_tags:(match b.external_tags with [] -> None | l -> Some l)
    ?keep_build_dir:(flag b.keep_build_dir)
    (* ?no_base_packages:(flag o.no_base_packages) -- handled globally *)
    ?build_test:(flag b.build_test)
    ?build_doc:(flag b.build_doc)
    ?show:(flag b.show)
    ?dryrun:(flag b.dryrun)
    ?fake:(flag b.fake)
    ?makecmd:OpamStd.Option.Op.(b.make >>| fun m -> lazy m)
    ()

let when_enum = [ "always", `Always; "never", `Never; "auto", `Auto ]

(* Help sections common to all commands *)
let global_option_section = "COMMON OPTIONS"
let help_sections = [
  `S global_option_section;
  `P "These options are common to all commands.";

  `S "ENVIRONMENT VARIABLES";
  `P "OPAM makes use of the environment variables listed here. Boolean \
      variables should be set to \"0\", \"no\" of \"false\" to disable, \
      \"1\", \"yes\" or \"true\" to enable.";

  (* Alphabetical order *)
  `P "$(i,OPAMCOLOR), when set to $(i,always) or $(i,never), sets a default \
      value for the --color option.";
  `P ("$(i,OPAMCRITERIA) specifies user $(i,preferences) for dependency \
       solving. The default value depends on the solver version, use `config \
       report` to know the current setting. See also option --criteria");
  `P "$(i,OPAMCURL) can be used to select a given 'curl' program. See \
      $(i,OPAMFETCH) for more options.";
  `P "$(i,OPAMDEBUG) see options `--debug' and `--debug-level'.";
  `P "$(i,OPAMDOWNLOADJOBS) sets the maximum number of simultaneous downloads.";
  `P "$(i,OPAMERRLOGLEN) sets the number of log lines printed when a \
      sub-process fails. 0 to print all.";
  `P "$(i,OPAMEXTERNALSOLVER) see option `--solver'.";
  `P "$(i,OPAMFETCH) specifies how to download files: either `wget', `curl' or \
      a custom command where variables $(b,%{url}%), $(b,%{out}%), \
      $(b,%{retries}%) and $(b,%{compress}%) will be replaced. Overrides the \
      'download-command' value from the main config file.";
  `P "$(i,OPAMJOBS) sets the maximum number of parallel workers to run.";
  `P "$(i,OPAMLOCKRETRIES) sets the number of tries after which OPAM gives up \
      acquiring its lock and fails. <= 0 means infinite wait.";
  `P "$(i,OPAMNO) answer no to any question asked.";
  `P "$(i,OPAMNOASPCUD) see option `--no-aspcud'.";
  `P "$(i,OPAMNOSELFUPGRADE) see option `--no-self-upgrade'.";
  `P "$(i,OPAMPINKINDAUTO) if set, version control systems are detected when \
      pinning to a local path.";
  `P "$(i,OPAMREQUIRECHECKSUMS) see option `--require-checksums'.";
  `P "$(i,OPAMRETRY) sets the number of tries before failing downloads.";
  `P "$(i,OPAMROOT) see option `--root'. This is automatically set by \
      `opam config env --root=DIR' when DIR is non-default or OPAMROOT is \
      already defined.";
  `P "$(i,OPAMSAFE) see option `--safe'";
  `P "$(i,OPAMSKIPVERSIONCHECKS) bypasses some version checks. Unsafe, for \
      compatibility testing only.";
  `P "$(i,OPAMSOLVERTIMEOUT) change the time allowance of the internal solver.";
  `P ("$(i,OPAMSTATUSLINE) display a dynamic status line showing what's \
       currently going on on the terminal. \
       (one of "^Arg.doc_alts_enum when_enum^")");
  `P "$(i,OPAMSWITCH) see option `--switch'. Automatically set by \
      `opam config env --switch=SWITCH'.";
  `P ("$(i,OPAMUPGRADECRITERIA) specifies user $(i,preferences) for dependency \
       solving when performing an upgrade. Overrides $(i,OPAMCRITERIA) in \
       upgrades if both are set. See also option --criteria");
  `P "$(i,OPAMUSEINTERNALSOLVER) see option `--use-internal-solver'.";
  `P ("$(i,OPAMUTF8) use UTF8 characters in output \
       (one of "^Arg.doc_alts_enum when_enum^
      "). By default `auto', which is determined from the locale).");
  `P "$(i,OPAMUTF8MSGS) use extended UTF8 characters (camels) in OPAM \
      messages. Implies $(i,OPAMUTF8). This is set by default on OSX only.";
  `P "$(i,OPAMVAR_var) overrides the contents of the variable $(i,var)  when \
      substituting `%{var}%` strings in `opam` files.";
  `P "$(i,OPAMVAR_package_var) overrides the contents of the variable \
      $(i,package:var) when substituting `%{package:var}%` strings in \
      `opam` files.";
  `P "$(i,OPAMVERBOSE) see option `--verbose'.";
  `P "$(i,OPAMYES) see option `--yes'.";

  `S "FURTHER DOCUMENTATION";
  `P (Printf.sprintf "See https://opam.ocaml.org.");

  `S "AUTHORS";
  `P "Thomas Gazagnaire   <thomas@gazagnaire.org>"; `Noblank;
  `P "Anil Madhavapeddy   <anil@recoil.org>"; `Noblank;
  `P "Fabrice Le Fessant  <Fabrice.Le_fessant@inria.fr>"; `Noblank;
  `P "Frederic Tuong      <tuong@users.gforge.inria.fr>"; `Noblank;
  `P "Louis Gesbert       <louis.gesbert@ocamlpro.com>"; `Noblank;
  `P "Vincent Bernardoff  <vb@luminar.eu.org>"; `Noblank;
  `P "Guillem Rieu        <guillem.rieu@ocamlpro.com>"; `Noblank;
  `P "Roberto Di Cosmo    <roberto@dicosmo.org>";

  `S "BUGS";
  `P "Check bug reports at https://github.com/ocaml/opam/issues.";
]

(* Converters *)
let pr_str = Format.pp_print_string

let repository_name =
  let parse str = `Ok (OpamRepositoryName.of_string str) in
  let print ppf name = pr_str ppf (OpamRepositoryName.to_string name) in
  parse, print

let address =
  let parse str = `Ok (address_of_string str) in
  let print ppf address = pr_str ppf (string_of_address address) in
  parse, print

let filename =
  let parse str = `Ok (OpamFilename.of_string str) in
  let print ppf filename = pr_str ppf (OpamFilename.to_string filename) in
  parse, print

let dirname =
  let parse str = `Ok (OpamFilename.Dir.of_string str) in
  let print ppf dir = pr_str ppf (OpamFilename.prettify_dir dir) in
  parse, print

let compiler =
  let parse str = `Ok (OpamCompiler.of_string str) in
  let print ppf comp = pr_str ppf (OpamCompiler.to_string comp) in
  parse, print

let package_name =
  let parse str =
    try `Ok (OpamPackage.Name.of_string str)
    with Failure msg -> `Error msg
  in
  let print ppf pkg = pr_str ppf (OpamPackage.Name.to_string pkg) in
  parse, print

(* name * version option *)
let package =
  let parse str =
    let re = Re_str.regexp "\\([^>=<.!]+\\)\\(\\.\\(.+\\)\\)?" in
    try
      if not (Re_str.string_match re str 0) then failwith "bad_format";
      let name =
        OpamPackage.Name.of_string (Re_str.matched_group 1 str) in
      let version_opt =
        try Some (OpamPackage.Version.of_string (Re_str.matched_group 3 str))
        with Not_found -> None in
      `Ok (name, version_opt)
    with Failure _ -> `Error "bad package format"
  in
  let print ppf (name, version_opt) =
    match version_opt with
    | None -> pr_str ppf (OpamPackage.Name.to_string name)
    | Some v -> pr_str ppf (OpamPackage.Name.to_string name ^"."^
                            OpamPackage.Version.to_string v)
  in
  parse, print

(* name * version constraint *)
let atom =
  let parse str =
    let re = Re_str.regexp "\\([^>=<.!]+\\)\\(>=?\\|<=?\\|=\\|\\.\\|!=\\)\\(.*\\)" in
    try
      if not (Re_str.string_match re str 0) then failwith "no_version";
      let sname = Re_str.matched_group 1 str in
      let sop = Re_str.matched_group 2 str in
      let sversion = Re_str.matched_group 3 str in
      let name = OpamPackage.Name.of_string sname in
      let sop = if sop = "." then "=" else sop in
      let op = OpamFormula.relop_of_string sop in (* may raise Invalid_argument *)
      let version = OpamPackage.Version.of_string sversion in
      `Ok (name, Some (op, version))
    with Failure _ | Invalid_argument _ ->
      try `Ok (OpamPackage.Name.of_string str, None)
      with Failure msg -> `Error msg
  in
  let print ppf atom =
    pr_str ppf (OpamFormula.short_string_of_atom atom) in
  parse, print

let enum_with_default sl: 'a Arg.converter =
  let parse, print = Arg.enum sl in
  let parse s =
    match parse s with
    | `Ok _ as x -> x
    | _ -> `Ok (`default s) in
  parse, print

(* Helpers *)
let mk_flag ?section flags doc =
  let doc = Arg.info ?docs:section ~doc flags in
  Arg.(value & flag & doc)

let mk_opt ?section ?vopt flags value doc conv default =
  let doc = Arg.info ?docs:section ~docv:value ~doc flags in
  Arg.(value & opt ?vopt conv default & doc)

let mk_tristate_opt ?section flags value doc =
  let doc = Arg.info ?docs:section ~docv:value ~doc flags in
  Arg.(value & opt (some (enum when_enum)) None & doc)

let mk_subdoc ?(defaults=[]) commands =
  let bold s = Printf.sprintf "$(b,%s)" s in
  let it s = Printf.sprintf "$(i,%s)" s in
  `S "COMMANDS" ::
  (List.map (function
       | "", name ->
         `P (Printf.sprintf "Without argument, defaults to %s."
               (bold name))
       | arg, default ->
         `I (it arg, Printf.sprintf "With a %s argument, defaults to %s %s."
               (it arg) (bold default) (it arg))
     ) defaults) @
  List.map (fun (cs,_,args,d) ->
      let cmds = OpamStd.List.concat_map ", " bold cs ^ " " ^
                 OpamStd.List.concat_map " " it args in
      `I (cmds, d)
    ) commands @
  [`S "OPTIONS"] (* Ensures options get after commands *)

let mk_subcommands_aux my_enum commands =
  let command =
    let doc = Arg.info ~docv:"COMMAND" [] in
    let commands =
      List.fold_left
        (fun acc (cs,f,_,_) -> List.map (fun c -> c,f) cs @ acc)
        [] commands in
    Arg.(value & pos 0 (some & my_enum commands) None & doc) in
  let params =
    let doc = Arg.info ~doc:"Optional parameters." [] in
    Arg.(value & pos_right 0 string [] & doc) in
  command, params

let mk_subcommands commands =
  mk_subcommands_aux Arg.enum commands

let mk_subcommands_with_default commands =
  mk_subcommands_aux enum_with_default commands

let bad_subcommand command subcommands usersubcommand userparams =
  match usersubcommand with
  | None ->
    `Error (false, Printf.sprintf "Missing subcommand. Valid subcommands are %s."
              (OpamStd.Format.pretty_list
                 (List.flatten (List.map (fun (a,_,_,_) -> a) subcommands))))
  | Some (`default cmd) ->
    `Error (true, Printf.sprintf "Invalid %s subcommand %S" command cmd)
  | Some usersubcommand ->
    let exe = Filename.basename Sys.executable_name in
    match List.find_all (fun (_,cmd,_,_) -> cmd = usersubcommand) subcommands with
    | [name::_, _, args, _doc] ->
      let usage =
        Printf.sprintf "%s %s [OPTION]... %s %s"
          exe command name (String.concat " " args) in
      if List.length userparams < List.length args then
        `Error (false, Printf.sprintf "%s: Missing argument.\nUsage: %s\n"
                  exe usage)
      else
        `Error (false, Printf.sprintf "%s: Too many arguments.\nUsage: %s\n"
                  exe usage)
    | _ ->
      `Error (true, Printf.sprintf "Invalid %s subcommand" command)

let term_info title ~doc ~man =
  let man = man @ help_sections in
  Term.info ~sdocs:global_option_section ~docs:"COMMANDS" ~doc ~man title

let arg_list name doc conv =
  let doc = Arg.info ~docv:name ~doc [] in
  Arg.(value & pos_all conv [] & doc)

let nonempty_arg_list name doc conv =
  let doc = Arg.info ~docv:name ~doc [] in
  Arg.(non_empty & pos_all conv [] & doc)

(* Common flags *)
let print_short_flag =
  mk_flag ["s";"short"]
    "Output raw lists of names, one per line, skipping any details."

let installed_roots_flag =
  mk_flag ["installed-roots"] "Display only the installed roots."

let shell_opt =
  let enum = [
      "bash",`bash;
      "sh",`sh;
      "csh",`csh;
      "zsh",`zsh;
      "fish",`fish;
    ] in
  mk_opt ["shell"] "SHELL"
    (Printf.sprintf
       "Sets the configuration mode for OPAM environment appropriate for \
        $(docv). One of %s." (Arg.doc_alts_enum enum))
    (Arg.enum enum) (OpamStd.Sys.guess_shell_compat ())

let dot_profile_flag =
  mk_opt ["dot-profile"]
    "FILENAME" "Name of the configuration file to update instead of \
                $(i,~/.profile) or $(i,~/.zshrc) based on shell detection."
    (Arg.some filename) None

let repo_kind_flag =
  let main_kinds = [
    "http" , `http;
    "local", `local;
    "git"  , `git;
    "darcs", `darcs;
    "hg"   , `hg;
  ] in
  let aliases_kinds = [
    "wget" , `http;
    "curl" , `http;
    "rsync", `local;
  ] in
  mk_opt ["k";"kind"] "KIND"
    (Printf.sprintf "Specify the kind of the repository to be used (%s)."
       (Arg.doc_alts_enum main_kinds))
    Arg.(some (enum (main_kinds @ aliases_kinds))) None

let jobs_flag =
  mk_opt ["j";"jobs"] "JOBS"
    "Set the maximal number of concurrent jobs to use. You can also set it using \
     the $(b,\\$OPAMJOBS) environment variable."
    Arg.(some int) None

let pattern_list =
  arg_list "PATTERNS" "List of package patterns." Arg.string

let name_list =
  arg_list "PACKAGES" "List of package names." package_name

let atom_list =
  arg_list "PACKAGES"
    "List of package names, with an optional version or constraint, \
     e.g `pkg', `pkg.1.0' or `pkg>=0.5'."
    atom

let nonempty_atom_list =
  nonempty_arg_list "PACKAGES"
    "List of package names, with an optional version or constraint, \
     e.g `pkg', `pkg.1.0' or `pkg>=0.5'."
    atom

let param_list =
  arg_list "PARAMS" "List of parameters." Arg.string

(* Options common to all commands *)
let global_options =
  let section = global_option_section in
  let git_version =
    mk_flag ~section ["git-version"]
      "Print the git version if it exists and exit." in
  let debug =
    mk_flag ~section ["debug"]
      "Print debug message to stderr. \
       This is equivalent to setting $(b,\\$OPAMDEBUG) to \"true\"." in
  let debug_level =
    mk_opt ~section ["debug-level"] "LEVEL"
      "Like `--debug', but allows specifying the debug level (`--debug' \
       sets it to 1). Equivalent to setting $(b,\\$OPAMDEBUG) to a positive \
       integer."
      Arg.(some int) None in
  let verbose =
    Arg.(value & flag_all & info ~docs:section ["v";"verbose"] ~doc:
           "Be more verbose, show package sub-commands and their output. \
            Repeat to see more. Repeating $(i,n) times is equivalent to \
            setting $(b,\\$OPAMVERBOSE) to \"$(i,n)\".") in
  let quiet =
    mk_flag ~section ["q";"quiet"] "Be quiet when installing a new compiler." in
  let color =
    mk_tristate_opt ~section ["color"] "WHEN"
      (Printf.sprintf "Colorize the output. $(docv) must be %s."
         (Arg.doc_alts_enum when_enum)) in
  let switch =
    mk_opt ~section ["switch"]
      "SWITCH" "Use $(docv) as the current compiler switch. \
                This is equivalent to setting $(b,\\$OPAMSWITCH) to $(i,SWITCH)."
      Arg.(some string) None in
  let yes =
    mk_flag ~section ["y";"yes"]
      "Disable interactive mode and answer yes \
       to all questions that would otherwise be \
       asked to the user. \
       This is equivalent to setting $(b,\\$OPAMYES) to \"true\"." in
  let strict =
    mk_flag ~section ["strict"]
      "Fail whenever an error is found in a package definition \
       or a configuration file. The default is to continue silently \
       if possible." in
  let root =
    mk_opt ~section ["root"]
      "ROOT" "Use $(docv) as the current root path. \
              This is equivalent to setting $(b,\\$OPAMROOT) to $(i,ROOT)."
      Arg.(some dirname) None in
  let no_base_packages =
    mk_flag ~section ["no-base-packages"]
      "Do not install base packages (useful for testing purposes). \
       This is equivalent to setting $(b,\\$OPAMNOBASEPACKAGES) to a non-empty \
       string." in
  let use_internal_solver =
    mk_flag ~section ["no-aspcud"; "use-internal-solver"]
      "Force use of internal heuristics, even if an external solver is \
       available." in
  let external_solver =
    mk_opt ~section ["solver"] "CMD"
      ("Specify the name of the external dependency $(i,solver). \
        The default value is \"aspcud\". \
        Either 'aspcud', 'packup' or a custom command that should contain \
        the variables %{input}%, %{output}% and %{criteria}%")
      Arg.(some string) None in
  let solver_preferences =
    mk_opt ~section ["criteria"] "CRITERIA"
      ("Specify user $(i,preferences) for dependency solving for this run. \
        Overrides both $(b,\\$OPAMCRITERIA) and $(b,\\$OPAMUPGRADECRITERIA). \
        For details on the supported language, and the external solvers available, see \
        $(i,  http://opam.ocaml.org/doc/Specifying_Solver_Preferences.html). \
        A general guide to using solver preferences can be found at \
        $(i,  http://www.dicosmo.org/Articles/usercriteria.pdf).")
      Arg.(some string) None in
  let cudf_file =
    mk_opt ~section ["cudf"] "FILENAME"
      "Debug option: Save the CUDF requests sent to the solver to \
       $(docv)-<n>.cudf."
      Arg.(some string) None in
  let no_self_upgrade =
    mk_flag ~section ["no-self-upgrade"]
      "OPAM will replace itself with a newer binary found \
       at $(b,OPAMROOT/opam) if present. This disables this behaviour." in
  let safe_mode =
    mk_flag ~section ["safe"]
      "Make sure nothing will be automatically updated or rewritten. Useful \
       for calling from completion scripts, for example. Will fail whenever \
       such an operation is needed ; also avoids waiting for locks, skips \
       interactive questions and overrides the OPAMDEBUG variable."
  in
  Term.(pure create_global_options
        $git_version $debug $debug_level $verbose $quiet $color $switch $yes
        $strict $root $no_base_packages $external_solver
        $use_internal_solver $cudf_file $solver_preferences $no_self_upgrade
        $safe_mode)

let json_flag =
  mk_opt ["json"] "FILENAME"
    "Save the result output of an OPAM run in a computer-readable file"
    Arg.(some string) None

(* Options common to all build commands *)
let build_options =
  let keep_build_dir =
    mk_flag ["b";"keep-build-dir"]
      "Keep the build directory. \
       This is equivalent to setting $(b,\\$OPAMKEEPBUILDDIR) to \"true\"." in
  let no_checksums =
    mk_flag ["no-checksums"]
      "Do not verify the checksum of downloaded archives.\
       This is equivalent to setting $(b,\\$OPAMNOCHECKSUMS) to \"true\"." in
  let req_checksums =
    mk_flag ["require-checksums"]
      "Reject the installation of packages that don't provide a checksum for the upstream archives. \
       This is equivalent to setting $(b,\\$OPAMREQUIRECHECKSUMS) to \"true\"." in
  let build_test =
    mk_flag ["t";"build-test"]
      "Build and $(b,run) the package unit-tests. \
       This is equivalent to setting $(b,\\$OPAMBUILDTEST) to \"true\"." in
  let build_doc =
    mk_flag ["d";"build-doc"]
      "Build the package documentation. \
       This is equivalent to setting $(b,\\$OPAMBUILDDOC) to \"true\"." in
  let make =
    mk_opt ["m";"make"] "MAKE"
      "Use $(docv) as the default 'make' command."
      Arg.(some string) None in
  let show =
    mk_flag ["show-actions"]
      "Call the solver and display the actions. Don't perform any changes." in
  let dryrun =
    mk_flag ["dry-run"]
      "Simulate the command, but don't actually perform any changes." in
  let external_tags =
    mk_opt ["e";"external"] "TAGS"
      "Display the external packages associated to the given tags."
      Arg.(list string) [] in
  let fake =
    mk_flag ["fake"]
      "This option registers the actions into the OPAM database, without \
       actually performing them. \
       WARNING: This option is dangerous and likely to break your OPAM \
       environment. You probably want `--dry-run'. You've been warned." in
  Term.(pure create_build_options
    $keep_build_dir $make $no_checksums $req_checksums $build_test
    $build_doc $show $dryrun $external_tags $fake
    $jobs_flag $json_flag)

let init_dot_profile shell dot_profile =
  match dot_profile with
  | Some n -> n
  | None   -> OpamFilename.of_string (OpamStd.Sys.guess_dot_profile shell)

module Client = OpamClient.SafeAPI

type command = unit Term.t * Term.info

(* INIT *)
let init_doc = "Initialize OPAM state."
let init =
  let doc = init_doc in
  let man = [
    `S "DESCRIPTION";
    `P "The $(b,init) command creates a fresh client state. This initializes OPAM \
        configuration in $(i,~/.opam) (or the given $(b,--root)) and configures \
        the initial remote package repository.";
    `P "Once the fresh client has been created, OPAM will ask the user if he wants \
        $(i,~/.profile) (or $(i,~/.zshrc), etc. depending on his shell) and $(i,~/.ocamlinit) \
        to be updated. \
        If $(b,--auto-setup) is used, OPAM will modify the configuration files automatically, \
        without asking the user. If $(b,--no-setup) is used, OPAM will *NOT* modify \
        anything outside of $(i,~/.opam).";
    `P "Additional repositories can be added later by using the $(b,opam repository) command.";
    `P "The state of repositories can be synchronized by using $(b,opam update).";
    `P "The user and global configuration files can be setup later by using $(b,opam config setup).";
  ] in
  let jobs = mk_opt ["j";"jobs"] "JOBS" "Number of jobs to use when building packages." Arg.int OpamStateConfig.default.OpamStateConfig.jobs in
  let compiler =
    mk_opt ["compiler"] "VERSION" "Which compiler version to use." compiler OpamCompiler.system in
  let repo_name =
    let doc = Arg.info ~docv:"NAME" ~doc:"Name of the repository." [] in
    Arg.(value & pos ~rev:true 1 repository_name OpamRepositoryName.default & doc) in
  let repo_address =
    let doc = Arg.info ~docv:"ADDRESS" ~doc:"Address of the repository." [] in
    Arg.(value & pos ~rev:true 0 address
           OpamRepositoryBackend.default_address & doc) in
  let no_setup   = mk_flag ["n";"no-setup"]   "Do not update the global and user configuration options to setup OPAM." in
  let auto_setup = mk_flag ["a";"auto-setup"] "Automatically setup all the global and user configuration options for OPAM." in
  let init global_options
      build_options repo_kind repo_name repo_address compiler jobs
      no_setup auto_setup shell dot_profile_o =
    apply_global_options global_options;
    apply_build_options build_options;
    let repo_priority = 0 in
    let repo_address, repo_kind2 = parse_url repo_address in
    let repo_kind = OpamStd.Option.default repo_kind2 repo_kind in
    let repository = {
      repo_root = OpamRepositoryPath.create (OpamStateConfig.(!r.root_dir)) repo_name;
      repo_name; repo_kind; repo_address; repo_priority } in
    let update_config =
      if no_setup then `no
      else if auto_setup then `yes
      else `ask in
    let dot_profile = init_dot_profile shell dot_profile_o in
    Client.init repository compiler ~jobs shell dot_profile update_config in
  Term.(pure init
    $global_options $build_options $repo_kind_flag $repo_name $repo_address $compiler $jobs
    $no_setup $auto_setup $shell_opt $dot_profile_flag),
  term_info "init" ~doc ~man

(* LIST *)
let list_doc = "Display the list of available packages."
let list =
  let doc = list_doc in
  let man = [
    `S "DESCRIPTION";
    `P "This command displays the list of installed packages when called \
        without argument, or the list of available packages matching the \
        given pattern.";
    `P "Unless the $(b,--short) switch is used, the output format displays one \
        package per line, and each line contains the name of the package, the \
        installed version or -- if the package is not installed, and a short \
        description. In color mode, root packages (eg. manually installed) are \
        underlined.";
    `P "The full description can be obtained by doing $(b,opam show <package>). \
        You can search through the package descriptions using the $(b,opam search) \
        command."
  ] in
  let all =
    mk_flag ["a";"all"]
      "List all the packages which can be installed on the system. This is \
       the default when a query argument is supplied." in
  let installed =
    mk_flag ["i";"installed"]
      "List installed packages only. This is the the default when no argument \
       is supplied." in
  let unavailable =
    mk_flag ["A";"unavailable"]
      "List all packages, even those which can't be installed on the system" in
  let sort = mk_flag ["sort";"S"] "Sort the packages in dependency order." in
  let depends_on =
    let doc = "List only packages that depend on one of (comma-separated) $(docv)." in
    Arg.(value & opt (list atom) [] & info ~doc ~docv:"PACKAGES" ["depends-on"])
  in
  let required_by =
    let doc = "List only the dependencies of (comma-separated) $(docv)." in
    Arg.(value & opt (list atom) [] & info ~doc ~docv:"PACKAGES" ["required-by"])
  in
  let recursive =
    mk_flag ["recursive"]
      "With `--depends-on' and `--required-by', display all transitive \
       dependencies rather than just direct dependencies." in
  let depopts =
    mk_flag ["depopts"] "Include optional dependencies in dependency requests." in
  let depexts =
    mk_opt ["e";"external"] "TAGS" ~vopt:(Some [])
      "Instead of displaying the packages, display their external dependencies \
       that are associated with any subset of the given $(i,TAGS) (OS, \
       distribution, etc.). \
       Common tags include `debian', `x86', `osx', `homebrew', `source'... \
       Without $(i,TAGS), display the tags and all associated external \
       dependencies."
      Arg.(some & list string) None in
  let list global_options print_short all installed
      installed_roots unavailable sort
      depends_on required_by recursive depopts depexts
      packages =
    apply_global_options global_options;
    let filter =
      match unavailable, all, installed, installed_roots with
      | true,  false, false, false -> Some `all
      | false, true,  false, false -> Some `installable
      | false, false, true,  false -> Some `installed
      | false, false, _,     true  -> Some `roots
      | false, false, false, false ->
        if depends_on = [] && required_by = [] && packages = []
        then Some `installed else Some `installable
      | _ -> None
    in
    let order = if sort then `depends else `normal in
    match filter, depends_on, required_by with
    | Some filter, [], depends | Some filter, depends, [] ->
      Client.list
        ~print_short ~filter ~order
        ~exact_name:true ~case_sensitive:false
        ~depends ~reverse_depends:(depends_on <> [])
        ~recursive_depends:recursive
        ~depopts ?depexts
        packages;
      `Ok ()
    | None, _, _ ->
      `Error (true, "Conflicting filters: only one of --all, --installed and \
                     --installed-roots may be given at a time")
    | _ ->
      `Error (true, "Only one of --depends-on and --required-by \
                      may be given at a time")
  in
  Term.ret
    Term.(pure list $global_options
          $print_short_flag $all $installed $installed_roots_flag
          $unavailable $sort
          $depends_on $required_by $recursive $depopts $depexts
          $pattern_list),
  term_info "list" ~doc ~man

(* SEARCH *)
let search =
  let doc = "Search into the package list." in
  let man = [
    `S "DESCRIPTION";
    `P "This command displays the list of available packages that match one of \
        the package patterns specified as arguments.";
    `P "Unless the $(b,--short) flag is used, the output format is the same as the \
        $(b,opam list) command. It displays one package per line, and each line \
        contains the name of the package, the installed version or -- if the package \
        is not installed, and a short description.";
    `P "The full description can be obtained by doing $(b,opam show <package>).";
  ] in
  let installed =
    mk_flag ["i";"installed"] "Search among installed packages only." in
  let case_sensitive =
    mk_flag ["c";"case-sensitive"] "Force the search in case sensitive mode." in
  let search global_options print_short installed installed_roots case_sensitive pkgs =
    apply_global_options global_options;
    let filter = match installed, installed_roots with
      | _, true -> `roots
      | true, _ -> `installed
      | _       -> `all in
    let order = `normal in
    Client.list ~print_short ~filter ~order
      ~exact_name:false ~case_sensitive pkgs in
  Term.(pure search $global_options
    $print_short_flag $installed $installed_roots_flag $case_sensitive
    $pattern_list),
  term_info "search" ~doc ~man

(* SHOW *)
let show_doc = "Display information about specific packages."
let show =
  let doc = show_doc in
  let man = [
    `S "DESCRIPTION";
    `P "This command displays the information block for the selected \
        package(s).";
    `P "The information block consists of the name of the package, \
        the installed version if this package is installed in the currently \
        selected compiler, the list of available (installable) versions, and a \
        complete description.";
    `P "$(b,opam list) can be used to display the list of \
        available packages as well as a short description for each.";
  ] in
  let fields =
    let doc =
      Arg.info
        ~docv:"FIELDS"
        ~doc:"Only display these fields. You can specify multiple fields by separating them with commas."
        ["f";"field"] in
    Arg.(value & opt (list string) [] & doc) in
  let raw =
    mk_flag ["raw"] "Print the raw opam file for this package" in
  let where =
    mk_flag ["where"]
      "Print the location of the opam file used for this package" in
  let pkg_info global_options fields raw where packages =
    apply_global_options global_options;
    Client.info ~fields ~raw_opam:raw ~where packages in
  Term.(pure pkg_info $global_options $fields $raw $where $nonempty_atom_list),
  term_info "show" ~doc ~man


(* CONFIG *)
let config_doc = "Display configuration options for packages."
let config =
  let doc = config_doc in
  let commands = [
    ["env"]     , `env     , [],
    "Return the environment variables PATH, MANPATH, OCAML_TOPLEVEL_PATH \
     and CAML_LD_LIBRARY_PATH according to the currently selected \
     compiler. The output of this command is meant to be evaluated by a \
     shell, for example by doing $(b,eval `opam config env`).";
    ["setup"]   , `setup   , [],
    "Configure global and user parameters for OPAM. Use $(b, opam config setup) \
     to display more options. Use $(b,--list) to display the current configuration \
     options. You can use this command to automatically update: (i) user-configuration \
     files such as ~/.profile and ~/.ocamlinit; and (ii) global-configaration files \
     controlling which shell scripts are loaded on startup, such as auto-completion. \
     These configuration options can be updated using: $(b,opam config setup --global) \
     to setup the global configuration files stored in $(b,~/.opam/opam-init/) and \
     $(b,opam config setup --user) to setup the user ones. \
     To modify both the global and user configuration, use $(b,opam config setup --all).";
    ["exec"]    , `exec    , ["[--] COMMAND"; "[ARG]..."],
    "Execute $(i,COMMAND) with the correct environment variables. \
     This command can be used to cross-compile between switches using \
     $(b,opam config exec --switch=SWITCH -- COMMAND ARG1 ... ARGn)";
    ["var"]     , `var     , ["VAR"],
    "Return the value associated with variable $(i,VAR). Package variables can \
     be accessed with the syntax $(i,pkg:var).";
    ["list"]    , `list    , ["[PACKAGE]..."],
    "Without argument, prints a documented list of all available variables. With \
     $(i,PACKAGE), lists all the variables available for these packages.";
    ["subst"]   , `subst   , ["FILE..."],
    "Substitute variables in the given files. The strings $(i,%{var}%) are \
     replaced by the value of variable $(i,var) (see $(b,var)).";
    ["report"]  , `report  , [],
    "Prints a summary of your setup, useful for bug-reports.";
    ["cudf-universe"], `cudf, ["[FILE]"],
    "Outputs the current available package universe in CUDF format.";
    ["pef-universe"], `pef, ["[FILE]"],
    "Outputs the current available package universe in PEF format.";
  ] in
  let man = [
    `S "DESCRIPTION";
    `P "This command uses OPAM state to output information on how to use \
        installed libraries, update the $(b,PATH), and substitute \
        variables used in OPAM packages.";
    `P "Apart from $(b,opam config env), most of these commands are used \
        by OPAM internally, and are of limited interest for the casual \
        user.";
  ] @ mk_subdoc commands in

  let command, params = mk_subcommands commands in
  let all_doc         = "Enable all the global and user configuration options." in
  let global_doc      = "Enable all the global configuration options." in
  let user_doc        = "Enable all the user configuration options." in
  let ocamlinit_doc   = "Modify ~/.ocamlinit to make `#use \"topfind\"` works in the toplevel." in
  let profile_doc     = "Modify ~/.profile (or ~/.zshrc, etc., depending on your shell) to \
                         setup an OPAM-friendly environment when starting a new shell." in
  let no_complete_doc = "Do not load the auto-completion scripts in the environment." in
  let no_eval_doc     = "Do not install `opam-switch-eval` to switch & eval using a single command." in
  let dot_profile_doc = "Select which configuration file to update (default is ~/.profile)." in
  let list_doc        = "List the current configuration." in
  let sexp_doc        = "Display environment variables as an s-expression" in
  let inplace_path_doc= "When updating the PATH variable, replace any pre-existing OPAM path \
                         in-place rather than putting the new path in front. This means programs \
                         installed in OPAM that were shadowed will remain so after \
                         $(b,opam config env)" in
  let profile         = mk_flag ["profile"]        profile_doc in
  let ocamlinit       = mk_flag ["ocamlinit"]      ocamlinit_doc in
  let no_complete     = mk_flag ["no-complete"]    no_complete_doc in
  let no_switch_eval  = mk_flag ["no-switch-eval"] no_eval_doc in
  let all             = mk_flag ["a";"all"]        all_doc in
  let user            = mk_flag ["u";"user"]       user_doc in
  let global          = mk_flag ["g";"global"]     global_doc in
  let list            = mk_flag ["l";"list"]       list_doc in
  let sexp            = mk_flag ["sexp"]           sexp_doc in
  let inplace_path    = mk_flag ["inplace-path"]   inplace_path_doc in

  let config global_options
      command shell sexp inplace_path
      dot_profile_o list all global user
      profile ocamlinit no_complete no_switch_eval
      params =
    apply_global_options global_options;
    match command, params with
    | Some `env, [] ->
      `Ok (Client.CONFIG.env
             ~csh:(shell=`csh) ~sexp ~fish:(shell=`fish) ~inplace_path)
    | Some `setup, [] ->
      let user        = all || user in
      let global      = all || global in
      let profile     = user  || profile in
      let ocamlinit   = user  || ocamlinit in
      let complete    = global && not no_complete in
      let switch_eval = global && not no_switch_eval in
      let dot_profile = init_dot_profile shell dot_profile_o in
      if list then
        `Ok (Client.CONFIG.setup_list shell dot_profile)
      else if profile || ocamlinit || complete || switch_eval then
        let dot_profile = if profile then Some dot_profile else None in
        let user   = if user then Some { shell; ocamlinit; dot_profile } else None in
        let global = if global then Some { complete; switch_eval } else None in
        `Ok (Client.CONFIG.setup user global)
      else
        `Ok (OpamConsole.msg
          "usage: opam config setup [options]\n\
           \n\
           Main options\n\
          \    -l, --list           %s\n\
          \    -a, --all            %s\n\
          \    --shell=<bash|sh|csh|zsh|fish>\n\
          \                         Configure assuming the given shell.\n\
           \n\
           User configuration\n\
          \    -u, --user           %s\n\
          \    --ocamlinit          %s\n\
          \    --profile            %s\n\
          \    --dot-profile FILE   %s\n\
           \n\
           Global configuration\n\
          \    -g,--global          %s\n\
          \    --no-complete        %s\n\
          \    --no-switch-eval     %s\n\n"
          list_doc all_doc
          user_doc ocamlinit_doc profile_doc dot_profile_doc
          global_doc no_complete_doc no_eval_doc)
    | Some `exec, (_::_ as c) -> `Ok (Client.CONFIG.exec ~inplace_path c)
    | Some `list, params ->
      (try `Ok (Client.CONFIG.list (List.map OpamPackage.Name.of_string params))
       with Failure msg -> `Error (false, msg))
    | Some `var, [var] ->
      (try `Ok (Client.CONFIG.variable (OpamVariable.Full.of_string var))
       with Failure msg -> `Error (false, msg))
    | Some `subst, (_::_ as files) ->
      `Ok (Client.CONFIG.subst (List.map OpamFilename.Base.of_string files))
    | Some `pef, params ->
      let opam_state = OpamState.load_state "config-universe"
          OpamStateConfig.(!r.current_switch) in
      let dump oc = OpamState.dump_state opam_state oc in
      (match params with
       | [] -> `Ok (dump stdout)
       | [file] -> let oc = open_out file in dump oc; close_out oc; `Ok ()
       | _ -> bad_subcommand "config" commands command params)
    | Some `cudf, params ->
      let opam_state = OpamState.load_state "config-universe"
          OpamStateConfig.(!r.current_switch) in
      let opam_univ = OpamState.universe opam_state Depends in
      let dump oc = OpamSolver.dump_universe opam_univ oc in
      (match params with
       | [] -> `Ok (dump stdout)
       | [file] -> let oc = open_out file in dump oc; close_out oc; `Ok ()
       | _ -> bad_subcommand "config" commands command params)
    | Some `report, [] -> (
      let print label fmt = Printf.printf ("# %-15s "^^fmt^^"\n") label in
      Printf.printf "# OPAM status report\n";
      print "opam-version" "%s " (OpamVersion.to_string (OpamVersion.full ()));
      print "self-upgrade" "%s"
        (if OpamClientConfig.(!r.self_upgrade = `Running)
         then OpamFilename.prettify (fst (self_upgrade_exe (OpamStateConfig.(!r.root_dir))))
         else "no");
      print "os" "%s" (OpamStd.Sys.os_string ());
      try
        let state = OpamState.load_state "config-report"
          OpamStateConfig.(!r.current_switch) in
        let external_solver =
          OpamSolverConfig.external_solver_command
            ~input:"$in" ~output:"$out" ~criteria:"$criteria" in
        print "external-solver" "%s"
          (OpamStd.Option.to_string ~none:"no" (String.concat " ")
             external_solver);
        if external_solver <> None then
          print "criteria" "%s" (OpamSolverConfig.criteria `Default);
        let open OpamState.Types in
        let nprint label n =
          if n <> 0 then [Printf.sprintf "%d (%s)" n label]
          else [] in
        print "jobs" "%d" (OpamState.jobs state);
        print "repositories" "%s"
          OpamRepositoryName.Map.(
            let nhttp, nlocal, nvcs =
              fold (fun _ {repo_kind=k; _} (nhttp, nlocal, nvcs) -> match k with
                  | `http -> nhttp+1, nlocal, nvcs
                  | `local -> nhttp, nlocal+1, nvcs
                  | _ -> nhttp, nlocal, nvcs+1)
                state.repositories (0,0,0) in
            let has_default =
              exists (fun _ {repo_address; _} ->
                  repo_address = OpamRepositoryBackend.default_address)
                state.repositories in
            String.concat ", "
              (Printf.sprintf "%d%s (http)" nhttp
                 (if has_default then "*" else "") ::
               nprint "local" nlocal @
               nprint "version-controlled" nvcs)
          );
        print "pinned" "%s"
          OpamPackage.Name.Map.(
            if is_empty state.pinned then "0" else
            let nver, nlocal, nvc =
              fold (fun _ p (nver, nlocal, nvc) -> match p with
                  | Version _ -> nver+1, nlocal, nvc
                  | Local _ -> nver, nlocal+1, nvc
                  | _ -> nver, nlocal, nvc+1)
                state.pinned (0,0,0) in
            String.concat ", "
              (nprint "version" nver @
               nprint "path" nlocal @
               nprint "version control" nvc)
          );
        print "current-switch" "%s%s"
          (OpamSwitch.to_string state.switch)
          (if (OpamFile.Comp.preinstalled
                 (OpamFile.Comp.read
                    (OpamPath.compiler_comp state.root state.compiler)))
           then "*" else "");
        let index_file = OpamFilename.to_string (OpamPath.package_index state.root) in
        let u = Unix.gmtime (Unix.stat index_file).Unix.st_mtime in
        Unix.(print "last-update" "%04d-%02d-%02d %02d:%02d"
              (1900 + u.tm_year) (1 + u.tm_mon) u.tm_mday
              u.tm_hour u.tm_min);
        `Ok ()
      with e -> print "read-state" "%s" (Printexc.to_string e); `Ok ())
    | command, params -> bad_subcommand "config" commands command params
  in

  Term.ret (
    Term.(pure config
          $global_options $command $shell_opt $sexp
          $inplace_path
          $dot_profile_flag $list $all $global $user
          $profile $ocamlinit $no_complete $no_switch_eval
          $params)
  ),
  term_info "config" ~doc ~man

(* INSTALL *)
let install_doc = "Install a list of packages."
let install =
  let doc = install_doc in
  let man = [
    `S "DESCRIPTION";
    `P "This command installs one or more packages to the currently selected \
        compiler. To install packages for another compiler, you need to switch \
        compilers using $(b,opam switch). You can remove installed packages with \
        $(b,opam remove), and list installed packages with $(b,opam list -i). \
        See $(b,opam pin) as well to understand how to manage package versions.";
    `P "This command makes OPAM use the dependency solver to compute the \
        transitive closure of dependencies to be installed, and will also handle \
        conflicts. If the dependency solver returns more than one \
        solution, OPAM will arbitrarily select the first one. If dependencies \
        are to be installed, OPAM will confirm if the installation should \
        proceed.";
  ] in
  let add_to_roots =
    let root =
      Some true, Arg.info ["set-root"]
        ~doc:"Mark given packages as installed roots. This is the default \
              for newly manually-installed packages." in
    let unroot =
      Some false, Arg.info ["unset-root"]
        ~doc:"Mark given packages as \"installed automatically\"." in
    Arg.(value & vflag None[root; unroot])
  in
  let deps_only =
    Arg.(value & flag & info ["deps-only"]
           ~doc:"Install all its dependencies, but don't actually install the \
                 package.") in
  let install global_options build_options add_to_roots deps_only atoms =
    apply_global_options global_options;
    apply_build_options build_options;
    Client.install atoms add_to_roots deps_only
  in
  Term.(pure install $global_options $build_options
        $add_to_roots $deps_only $nonempty_atom_list),
  term_info "install" ~doc ~man

(* REMOVE *)
let remove_doc = "Remove a list of packages."
let remove =
  let doc = remove_doc in
  let man = [
    `S "DESCRIPTION";
    `P "This command uninstalls one or more packages currently \
        installed in the currently selected compiler switch. To remove packages \
        installed in another compiler, you need to switch compilers using \
        $(b,opam switch) or use the $(b,--switch) flag. This command is the \
        inverse of $(b,opam-install).";
  ] in
  let autoremove =
    mk_flag ["a";"auto-remove"]
      "Remove all the packages which have not been explicitly installed and \
       which are not necessary anymore. It is possible to prevent the removal of an \
       already-installed package by running $(b,opam install <pkg>). This flag \
       can also be set using the $(b,\\$OPAMAUTOREMOVE) configuration variable." in
  let force =
    mk_flag ["force"]
      "Execute the remove commands of given packages directly, even if they are \
       not considered installed by OPAM." in
  let remove global_options build_options autoremove force atoms =
    apply_global_options global_options;
    apply_build_options build_options;
    Client.remove ~autoremove ~force atoms in
  Term.(pure remove $global_options $build_options $autoremove $force $atom_list),
  term_info "remove" ~doc ~man

(* REINSTALL *)
let reinstall =
  let doc = "Reinstall a list of packages." in
  let man = [
    `S "DESCRIPTION";
    `P "This command removes the given packages and the ones \
        that depend on them, and reinstalls the same versions."
  ] in
  let reinstall global_options build_options atoms =
    apply_global_options global_options;
    apply_build_options build_options;
    Client.reinstall atoms in
  Term.(pure reinstall $global_options $build_options $nonempty_atom_list),
  term_info "reinstall" ~doc ~man

(* UPDATE *)
let update_doc = "Update the list of available packages."
let update =
  let doc = update_doc in
  let man = [
    `S "DESCRIPTION";
    `P "This command updates each repository that has been previously set up \
        by the $(b,opam init) or $(b,opam repository) commands. The list of packages \
        that can be upgraded will be printed out, and the user can use \
        $(b,opam upgrade) to upgrade them.";
  ] in
  let repos_only =
    mk_flag ["R"; "repositories"]
      "Only update repositories, not development packages." in
  let sync =
    mk_flag ["sync-archives"]
      "Always sync the remote archives files. This is not \
       a good idea to enable this, unless your really know \
       what your are doing: this flag will make OPAM try to \
       download the archive files for ALL the available \
       packages." in
  let upgrade =
    mk_flag ["u";"upgrade"]
      "Automatically run $(b,opam upgrade) after the update." in
  let name_list =
    arg_list "NAMES" "List of repository or development package names."
      Arg.string in
  let update global_options jobs json names repos_only sync upgrade =
    apply_global_options global_options;
    json_update json;
    let sync_archives = if sync then Some true else None in
    OpamStateConfig.update ?jobs ();
    OpamClientConfig.update ?sync_archives ();
    Client.update ~repos_only ~no_stats:upgrade names;
    if upgrade then (OpamConsole.msg "\n"; Client.upgrade [])
  in
  Term.(pure update $global_options $jobs_flag $json_flag $name_list
        $repos_only $sync $upgrade),
  term_info "update" ~doc ~man

(* UPGRADE *)
let upgrade_doc = "Upgrade the installed package to latest version."
let upgrade =
  let doc = upgrade_doc in
  let man = [
    `S "DESCRIPTION";
    `P "This command upgrades the installed packages to their latest available \
        versions. More precisely, this command calls the dependency solver to \
        find a consistent state where $(i,most) of the installed packages are \
        upgraded to their latest versions.";
  ] in
  let fixup =
    mk_flag ["fixup"]
      "Recover from a broken state (eg. missing dependencies, two conflicting \
       packages installed together...). This requires that you have an \
       external solver installed (aspcud, cudf-services.irill.org, ...)" in
  let upgrade global_options build_options fixup atoms =
    apply_global_options global_options;
    apply_build_options build_options;
    if fixup then
      if atoms <> [] then
        `Error (true, Printf.sprintf "--fixup doesn't allow extra arguments")
      else `Ok (Client.fixup ())
    else
      `Ok (Client.upgrade atoms) in
  Term.(ret (pure upgrade $global_options $build_options $fixup $atom_list)),
  term_info "upgrade" ~doc ~man

(* REPOSITORY *)
let repository_doc = "Manage OPAM repositories."
let repository =
  let doc = repository_doc in
  let commands = [
    ["add"]        , `add     , ["NAME"; "ADDRESS"],
    "Add the repository at address $(i,ADDRESS) to the list of repositories \
     used by OPAM, under $(i,NAME). It will have highest priority unless \
     $(b,--priority) is specified.";
    ["remove"]     , `remove  , ["NAME"],
    "Remove the repository $(i,NAME) from the list of repositories used by OPAM.";
    ["list"]       , `list    , [],
    "List all repositories used by OPAM.";
    ["priority"]   , `priority, ["NAME"; "PRIORITY"],
    "Change the priority of repository named $(i,NAME) to $(i,PRIORITY).";
    ["set-url"]    , `set_url, ["NAME"; "ADDRESS"],
    "Change the URL associated with $(i,NAME)";
  ] in
  let man = [
    `S "DESCRIPTION";
    `P "This command is used to manage OPAM repositories. To synchronize OPAM \
        with the last versions of the packages available in remote \
        repositories, use $(b,opam update).";
  ] @ mk_subdoc ~defaults:["","list"] commands in

  let command, params = mk_subcommands commands in
  let priority =
    mk_opt ["p";"priority"]
      "INT" "Set the repository priority (bigger is better)"
      Arg.(some int) None in

  let repository global_options command kind priority short params =
    apply_global_options global_options;
    match command, params with
    | Some `add, [name;address] ->
      let name = OpamRepositoryName.of_string name in
      let address = address_of_string address in
      let address, kind2 = parse_url address in
      let kind = OpamStd.Option.default kind2 kind in
      `Ok (Client.REPOSITORY.add name kind address ~priority)
    | (None | Some `list), [] ->
      `Ok (Client.REPOSITORY.list ~short)
    | Some `priority, [name; p] ->
      let name = OpamRepositoryName.of_string name in
      let priority =
        try int_of_string p
        with Failure _ -> OpamConsole.error_and_exit "%s is not an integer." p in
      `Ok (Client.REPOSITORY.priority name ~priority)
    | Some `set_url, [name; address] ->
      let name = OpamRepositoryName.of_string name in
      let url = address_of_string address in
      `Ok (Client.REPOSITORY.set_url name url)
    | Some `remove, [name] ->
      let name = OpamRepositoryName.of_string name in
      `Ok (Client.REPOSITORY.remove name)
    | command, params -> bad_subcommand "repository" commands command params
  in
  Term.ret
    Term.(pure repository $global_options $command $repo_kind_flag $priority
          $print_short_flag $params),
  term_info "repository" ~doc ~man

(* SWITCH *)
let switch_doc = "Manage multiple installation of compilers."
let switch =
  let doc = switch_doc in
  let commands = [
    ["install"]      , `install  , ["SWITCH"],
    "Install the given compiler. The command fails if the switch is \
     already installed (e.g. it will not transparently switch to the \
     installed compiler switch, as with $(b,set)).";
    ["set"]          , `set      , ["SWITCH"],
      "Set the currently active switch, installing it if needed.";
    ["remove"]       , `remove   , ["SWITCH"], "Remove the given compiler.";
    ["export"]       , `export   , ["FILE"],
    "Save the current switch state to a file.";
    ["import"]       , `import   , ["FILE"], "Import a saved switch state.";
    ["reinstall"]    , `reinstall, ["SWITCH"],
    "Reinstall the given compiler switch. This will also reinstall all \
     packages.";
    ["list"]         , `list     , [],
    "List compilers. \
     By default, lists installed and `standard' compilers. Use `--all' to get \
     the list of all installable compilers.\n\
     The first column displays the switch name (if any), the second one \
     the switch state (C = current, I = installed, -- = not installed), \
     the third one the compiler name and the last one the compiler \
     description. To switch to an already installed compiler alias (with \
     state = I), use $(b,opam switch <name>). If you want to use a new \
     compiler <comp>, use $(b,opam switch <comp>): this will download, \
     compile and create a fresh and independent environment where new \
     packages can be installed. If you want to create a new compiler alias \
     (for instance because you already have this compiler version installed), \
     use $(b,opam switch <name> --alias-of <comp>). In case \
     <name> and <comp> are the same, this is equivalent to $(b,opam switch <comp>).";
    ["show"]          , `current  , [], "Show the current compiler.";
  ] in
  let man = [
    `S "DESCRIPTION";
    `P "This command allows one to switch between different compiler versions, \
        installing the compiler if $(b,opam switch) is used to switch to that \
        compiler for the first time. The different compiler versions are \
        totally independent from each other, meaning that OPAM maintains a \
        separate state (e.g. list of installed packages...) for each.";
    `P "See the documentation of $(b,opam switch list) to see the compilers which \
        are available, and how to switch or to install a new one."
  ] @ mk_subdoc ~defaults:["","list";"SWITCH","set"] commands in

  let command, params = mk_subcommands_with_default commands in
  let alias_of =
    mk_opt ["A";"alias-of"]
      "COMP" "The name of the compiler description which will be aliased."
      Arg.(some string) None in
  let no_warning =
    mk_flag ["no-warning"]
      "Do not display any warning related to environment variables." in
  let no_switch =
    mk_flag ["no-switch"]
      "Only install the compiler switch, without switching to it. If the compiler \
       switch is already installed, then do nothing." in
  let installed =
    mk_flag ["i";"installed"] "List installed compiler switches only." in
  let all =
    mk_flag ["a";"all"]
      "List all the compilers which can be installed on the system." in

  let switch global_options
      build_options command alias_of print_short installed all
      no_warning no_switch params =
    apply_global_options global_options;
    apply_build_options build_options;
    let mk_comp alias = match alias_of with
      | None      -> OpamCompiler.of_string alias
      | Some comp -> OpamCompiler.of_string comp in
    let warning = not no_warning in
    match command, params with
    | None      , []
    | Some `list, [] ->
      Client.SWITCH.list ~print_short ~installed ~all;
      `Ok ()
    | Some `install, [switch] ->
      Client.SWITCH.install
        ~quiet:global_options.quiet
        ~warning
        ~update_config:(not no_switch)
        (OpamSwitch.of_string switch)
        (mk_comp switch);
      `Ok ()
    | Some `export, [filename] ->
      Client.SWITCH.export
        (if filename = "-" then None else Some (OpamFilename.of_string filename));
      `Ok ()
    | Some `import, [filename] ->
      Client.SWITCH.import
        (if filename = "-" then None else Some (OpamFilename.of_string filename));
      `Ok ()
    | Some `remove, switches ->
      List.iter
        (fun switch -> Client.SWITCH.remove (OpamSwitch.of_string switch))
        switches;
      `Ok ()
    | Some `reinstall, [switch] ->
      Client.SWITCH.reinstall (OpamSwitch.of_string switch);
      `Ok ()
    | Some `current, [] ->
      Client.SWITCH.show ();
      `Ok ()
    | Some `set, [switch]
    | Some `default switch, [] ->
      Client.SWITCH.switch
        ?compiler:(if alias_of = None then None else Some (mk_comp switch))
        ~quiet:global_options.quiet
        ~warning
        (OpamSwitch.of_string switch);
      `Ok ()
    | command, params -> bad_subcommand "switch" commands command params
  in
  Term.(ret (pure switch
             $global_options $build_options $command
             $alias_of $print_short_flag
             $installed $all $no_warning $no_switch $params)),
  term_info "switch" ~doc ~man

(* PIN *)
let pin_doc = "Pin a given package to a specific version or source."
let pin ?(unpin_only=false) () =
  let doc = pin_doc in
  let commands = [
    ["list"]     , `list, [], "Lists pinned packages.";
    ["add"]      , `add  , ["PACKAGE"; "TARGET"],
    "Pins package $(i,PACKAGE) to $(i,TARGET), which may be a version, a path, \
     or a URL. \
     $(i,PACKAGE) can be omitted if $(i,TARGET) is a local path containing a \
     package description with a name. $(i,TARGET) can be replaced by \
     `--dev-repo' if a package by that name is already known. \
     OPAM will infer the kind of pinning from the format of $(i,TARGET), using \
     $(b,path) pinning by default, unless you use an explicit $(b,--kind) \
     option. \
     Pins to version control systems may target a specific branch or commit \
     using $(b,#branch) e.g. $(b,git://host/me/pkg#testing). When they don't, \
     in the special case of version-controlled pinning to a local path, OPAM \
     will use \"mixed mode\": it will only use version-controlled files, but \
     at their current, on-disk version. \
     If $(i,PACKAGE) is not a known package name, a new package by that name \
     will be locally created. \
     The package version may be specified by using the format \
     $(i,NAME).$(i,VERSION) for $(PACKAGE), in the source opam file, or with \
     $(b,edit).";
    ["remove"]   , `remove, ["NAMES"],
    "Unpins packages $(b,NAMES), restoring their definition from the \
     repository, if any.";
    ["edit"]     , `edit, ["NAME"],
    "Opens an editor giving you the opportunity to \
     change the opam file that OPAM will locally use for pinned package \
     $(b,NAME), including its version. \
     To simply change the pinning target, use $(b,add). \
     The chosen editor is determined from environment variables \
     $(b,OPAM_EDITOR), $(b,VISUAL) or $(b,EDITOR), in order.";
  ] in
  let man = [
    `S "DESCRIPTION";
    `P "This command allows local customisation of the packages in a given \
        switch. A package can be pinned to a specific upstream version, to \
        a path containing its source, to a version-controlled location or to \
        a URL. If a file `NAME.opam' with $(i,NAME) matching the package \
        name, or just `opam', is found at the root of the pinned source, it \
        will be used as the package's definition, overriding its previous \
        definition if any. If a directory by one of these names is found, \
        its contents will be used, also overriding other package metadata \
        (`descr', extra `files' subdirectory...)"
  ] @ mk_subdoc ~defaults:["","list"] commands in
  let command, params =
    if unpin_only then
      Term.pure (Some `remove),
      Arg.(value & pos_all string [] & Arg.info [])
    else
      mk_subcommands commands in
  let edit =
    mk_flag ["e";"edit"] "With $(opam pin add), edit the opam file as with \
                          `opam pin edit' after pinning." in
  let kind =
    let main_kinds = [
      "version", `version;
      "path"   , `local;
      "http"   , `http;
      "git"    , `git;
      "darcs"  , `darcs;
      "hg"     , `hg;
      "auto"   , `auto;
    ] in
    let help =
      Printf.sprintf
        "Sets the kind of pinning. Must be one of %s. \
         If unset, is inferred from the format of the target, defaulting \
         to $(i,path). If $(i,auto) or $(i,OPAMPINKINDAUTO) is set, a local \
         path will be searched for version control and the pinning kind set \
         accordingly. This is expected to become the default in a next version."
        (Arg.doc_alts_enum main_kinds)
    in
    let doc = Arg.info ~docv:"KIND" ~doc:help ["k";"kind"] in
    let kinds = main_kinds @ [
        "local"  , `local;
        "rsync"  , `local;
      ] in
    Arg.(value & opt (some & enum kinds) None & doc) in
  let no_act =
    mk_flag ["n";"no-action"]
      "Just record the new pinning status, and don't prompt for \
       (re)installation or removal of affected packages."
  in
  let dev_repo =
    mk_flag ["dev-repo"] "Pin to the upstream package source for the latest \
                          development version"
  in
  let guess_name path =
    let open OpamFilename.Op in
    if not (OpamFilename.exists_dir path) then raise Not_found else
    let opamf = path / "opam" // "opam" in
    let opamf = if OpamFilename.exists opamf then opamf else path // "opam" in
    if OpamFilename.exists opamf then
      try match OpamFile.OPAM.(name_opt (read opamf)) with
        | Some name -> name
        | None -> raise Not_found
      with e -> OpamStd.Exn.fatal e; raise Not_found
    else
    match
      Array.fold_left (fun acc f ->
          if OpamStd.String.ends_with ~suffix:".opam" f then
            if acc = None then
              Some (OpamStd.String.remove_suffix ~suffix:".opam" f)
            else raise Not_found (* multiple .opam files *)
          else acc)
        None (Sys.readdir (OpamFilename.Dir.to_string path))
    with
    | Some base -> OpamPackage.Name.of_string base
    | None -> raise Not_found
  in
  let pin global_options kind edit no_act dev_repo print_short command params =
    apply_global_options global_options;
    let action = not no_act in
    let kind, guess = match kind with
      | Some `auto -> None, true
      | Some (#pin_kind as k) -> Some k, false
      | None -> None, OpamClientConfig.(!r.pin_kind_auto) in
    match command, params with
    | Some `list, [] | None, [] -> `Ok (Client.PIN.list ~short:print_short ())
    | Some `remove, names ->
      let names,errs =
        List.fold_left (fun (names,errs) n -> match (fst package_name) n with
          | `Ok name -> name::names,errs
          | `Error e -> names,e::errs)
          ([],[]) names
      in
      (match errs with
       | [] -> `Ok (Client.PIN.unpin ~action names)
       | es -> `Error (false, String.concat "\n" es))
    | Some `edit, [n]  ->
      (match (fst package_name) n with
       | `Ok name -> `Ok (Client.PIN.edit ~action name)
       | `Error e -> `Error (false, e))
    | Some `add, [nv] when dev_repo ->
      (match (fst package) nv with
       | `Ok (name,version) ->
         `Ok (Client.PIN.pin name ~edit ?version ~action None)
       | `Error e -> `Error (false, e))
    | Some `add, [path] when not dev_repo ->
      (try
         let name = guess_name (OpamFilename.Dir.of_string path) in
         let pin_option = pin_option_of_string ?kind ~guess path in
         `Ok (Client.PIN.pin name ~edit ~action (Some pin_option))
       with Not_found ->
        `Error (false, Printf.sprintf
                  "No valid package description found at path %s.\n\
                   Please supply at least a package name \
                   (e.g. `opam pin add NAME PATH')"
                  path))
    | Some `add, [n; target] ->
      (match (fst package) n with
       | `Ok (name,version) ->
         let pin_option = pin_option_of_string ?kind ~guess target in
         `Ok (Client.PIN.pin name ?version ~edit ~action (Some pin_option))
       | `Error e -> `Error (false, e))
    | command, params -> bad_subcommand "pin" commands command params
  in
  Term.ret
    Term.(pure pin
          $global_options $kind $edit $no_act $dev_repo $print_short_flag
          $command $params),
  term_info "pin" ~doc ~man

(* SOURCE *)
let source_doc = "Get the source of an OPAM package."
let source =
  let doc = source_doc in
  let man = [
    `S "DESCRIPTION";
    `P "Downloads the source for a given package to a local directory \
        for development, bug fixing or documentation purposes."
  ] in
  let atom =
    Arg.(required & pos 0 (some atom) None & info ~docv:"PACKAGE" []
           ~doc:"A package name with an optional version constraint")
  in
  let dev_repo =
    mk_flag ["dev-repo"]
      "Get the latest version-controlled source rather than the \
       release archive" in
  let pin =
    mk_flag ["pin"]
      "Pin the package to the downloaded source (see `opam pin')." in
  let dir =
    mk_opt ["dir"] "DIR" "The directory where to put the source."
      Arg.(some dirname) None in
  let source global_options atom dev_repo pin dir =
    apply_global_options global_options;
    let open OpamState.Types in
    let t = OpamState.load_state "source"
        OpamStateConfig.(!r.current_switch) in
    let nv =
      try
        OpamPackage.Set.max_elt
          (OpamPackage.Set.filter (OpamFormula.check atom) t.packages)
      with Not_found ->
        OpamConsole.error_and_exit "No package matching %s found."
          (OpamFormula.short_string_of_atom atom)
    in
    let dir = match dir with
      | Some d -> d
      | None ->
        let dirname =
          if dev_repo then OpamPackage.name_to_string nv
          else OpamPackage.to_string nv in
        OpamFilename.Op.(OpamFilename.cwd () / dirname)
    in
    let open OpamFilename in
    if exists_dir dir then
      OpamConsole.error_and_exit
        "Directory %s already exists. Please remove it or use option `--dir'"
        (Dir.to_string dir);
    let opam = OpamState.opam t nv in
    if dev_repo then (
      match OpamFile.OPAM.dev_repo opam with
      | None ->
        OpamConsole.error_and_exit
          "Version-controlled repo for %s unknown \
           (\"dev-repo\" field missing from metadata)"
          (OpamPackage.to_string nv)
      | Some pin ->
        let address = match pin with
          | Git p | Darcs p | Hg p -> p
          | _ ->
            OpamConsole.error_and_exit "Bad \"dev_repo\" field %S for %s"
              (string_of_pin_option pin) (OpamPackage.to_string nv)
        in
        let kind =
          match repository_kind_of_pin_kind (kind_of_pin_option pin) with
          | Some k -> k
          | None -> assert false
        in
        mkdir dir;
        let text =
          OpamProcess.make_command_text (OpamPackage.name_to_string nv)
            (string_of_repository_kind kind)
        in
        match
          OpamProcess.Job.run
            (OpamProcess.Job.with_text text
               (OpamRepository.pull_url kind nv dir None [address]))
        with
        | Not_available u -> OpamConsole.error_and_exit "%s is not available" u
        | Result _ | Up_to_date _ ->
          OpamConsole.formatted_msg
            "Successfully fetched %s development repo to ./%s/\n"
            (OpamPackage.name_to_string nv) (OpamPackage.name_to_string nv)
    ) else (
      OpamConsole.formatted_msg "Downloading archive of %s...\n"
        (OpamPackage.to_string nv);
      match OpamProcess.Job.run (OpamAction.download_package t nv) with
      | `Error () -> OpamConsole.error_and_exit "Download failed"
      | `Successful s ->
        (try OpamAction.extract_package t s nv with Failure _ -> ());
        move_dir
          ~src:(OpamPath.Switch.build t.root t.switch nv)
          ~dst:dir;
        OpamConsole.formatted_msg "Successfully extracted to %s\n"
          (Dir.to_string dir);
        if OpamState.find_opam_file_in_source (OpamPackage.name nv) dir = None
        then
          OpamFile.OPAM.write Op.(dir // "opam")
            (OpamFile.OPAM.with_substs
               (OpamFile.OPAM.with_patches opam [])
               [])
    );

    if pin then
      let kind =
        if dev_repo then match OpamFile.OPAM.dev_repo opam with
          | Some pin -> kind_of_pin_option pin
          | None -> `local
        else `local
      in
      let pin_option =
        pin_option_of_string ~kind (OpamFilename.Dir.to_string dir) in
      Client.PIN.pin (OpamPackage.name nv) (Some pin_option)
  in
  Term.(pure source
        $global_options $atom $dev_repo $pin $dir),
  term_info "source" ~doc ~man

(* LINT *)
let lint_doc = "Checks and validate package description ('opam') files."
let lint =
  let doc = lint_doc in
  let man = [
    `S "DESCRIPTION";
    `P "Given an $(i,opam) file, performs several quality checks on it and \
        outputs recommendations, warnings or errors on stderr."
  ] in
  let file = Arg.(value & pos 0 file Filename.current_dir_name &
                  info ~docv:"FILE" []
                    ~doc:"Name of the opam file to check, or directory \
                          containing it. Current directory if unspecified")
  in
  let normalise =
    mk_flag ["normalise"]
      "Output a normalised version of the opam file to stdout"
  in
  let short =
    mk_flag ["short";"s"]
      "Only print the warning/error numbers, space-separated, if any"
  in
  let lint global_options file normalise short =
    apply_global_options global_options;
    let opam_f =
      if Sys.is_directory file then
        OpamFilename.Op.(OpamFilename.Dir.of_string file // "opam")
      else OpamFilename.of_string file
    in
    if OpamFilename.exists opam_f then
      try
        let warnings,opam = OpamFile.OPAM.validate_file opam_f in
        let failed =
          List.exists (function _,`Error,_ -> true | _ -> false) warnings
        in
        if short then
          (if warnings <> [] then
             OpamConsole.msg "%s\n"
               (OpamStd.List.concat_map " " (fun (n,_,_) -> string_of_int n)
                  warnings))
        else if warnings = [] then
          OpamConsole.msg "%s: %s\n"
            (OpamFilename.prettify opam_f)
            (OpamConsole.colorise `green "Passed.")
        else
          OpamConsole.msg "%s found in %s:\n%s\n"
            (if failed then "Errors" else "Warnings")
            (OpamFilename.prettify opam_f)
            (OpamFile.OPAM.warns_to_string warnings);
        if normalise then
          OpamStd.Option.iter (OpamFile.OPAM.write_to_channel stdout) opam;
        if failed then OpamStd.Sys.exit 1
      with
      | Parsing.Parse_error
      | Lexer_error _
      | OpamFormat.Bad_format _ ->
        OpamConsole.msg "File format error\n";
        OpamStd.Sys.exit 1
    else
      (OpamConsole.error_and_exit "No opam file found at %s"
         (OpamFilename.to_string opam_f))
  in
  Term.(pure lint $global_options $file $normalise $short),
  term_info "lint" ~doc ~man


(* HELP *)
let help =
  let doc = "Display help about OPAM and OPAM commands." in
  let man = [
    `S "DESCRIPTION";
    `P "Prints help about OPAM commands.";
    `P "Use `$(mname) help topics' to get the full list of help topics.";
  ] in
  let topic =
    let doc = Arg.info [] ~docv:"TOPIC" ~doc:"The topic to get help on." in
    Arg.(value & pos 0 (some string) None & doc )
  in
  let help man_format cmds topic = match topic with
    | None       -> `Help (`Pager, None)
    | Some topic ->
      let topics = "topics" :: cmds in
      let conv, _ = Cmdliner.Arg.enum (List.rev_map (fun s -> (s, s)) topics) in
      match conv topic with
      | `Error e -> `Error (false, e)
      | `Ok t when t = "topics" -> List.iter print_endline cmds; `Ok ()
      | `Ok t -> `Help (man_format, Some t) in

  Term.(ret (pure help $Term.man_format $Term.choice_names $topic)),
  Term.info "help" ~doc ~man

let default =
  let doc = "source-based OCaml package management" in
  let man = [
    `S "DESCRIPTION";
    `P "OPAM is a package manager for OCaml. It uses the powerful mancoosi \
        tools to handle dependencies, including support for version \
        constraints, optional dependencies, and conflict management.";
    `P "It has support for different remote repositories such as HTTP, rsync, git, \
        darcs and mercurial. It handles multiple OCaml versions concurrently, and is \
        flexible enough to allow you to use your own repositories and packages \
        in addition to the central ones it provides.";
    `P "Use either $(b,opam <command> --help) or $(b,opam help <command>) \
        for more information on a specific command.";
  ] @  help_sections
  in
  let usage global_options =
    apply_global_options global_options;
    OpamConsole.formatted_msg
      "usage: opam [--version]\n\
      \            [--help]\n\
      \            <command> [<args>]\n\
       \n\
       The most commonly used opam commands are:\n\
      \    init         %s\n\
      \    list         %s\n\
      \    show         %s\n\
      \    install      %s\n\
      \    remove       %s\n\
      \    update       %s\n\
      \    upgrade      %s\n\
      \    config       %s\n\
      \    repository   %s\n\
      \    switch       %s\n\
      \    pin          %s\n\
       \n\
       See 'opam help <command>' for more information on a specific command.\n"
      init_doc list_doc show_doc install_doc remove_doc update_doc
      upgrade_doc config_doc repository_doc switch_doc pin_doc in
  Term.(pure usage $global_options),
  Term.info "opam"
    ~version:(OpamVersion.to_string OpamVersion.current)
    ~sdocs:global_option_section
    ~doc
    ~man

let make_command_alias cmd ?(options="") name =
  let term, info = cmd in
  let orig = Term.name info in
  let doc = Printf.sprintf "An alias for $(b,%s%s)." orig options in
  let man = [
    `S "DESCRIPTION";
    `P (Printf.sprintf "$(b,$(mname) %s) is an alias for $(b,$(mname) %s%s)."
          name orig options);
    `P (Printf.sprintf "See $(b,$(mname) %s --help) for details."
          orig);
  ] in
  term,
  Term.info name
    ~docs:"COMMAND ALIASES"
    ~doc ~man

let commands = [
  init;
  list; search;
  show; make_command_alias show "info";
  install;
  remove; make_command_alias remove "uninstall";
  reinstall;
  update; upgrade;
  config;
  repository; make_command_alias repository "remote";
  switch;
  pin (); make_command_alias (pin ~unpin_only:true ()) ~options:" remove" "unpin";
  source;
  lint;
  help;
]

(* Handle git-like plugins *)
let check_and_run_external_commands () =
  match Array.to_list Sys.argv with
  | [] | [_] -> ()
  | opam :: name :: args ->
    if
      not (OpamStd.String.starts_with ~prefix:"-" name)
      && List.for_all (fun (_,info) -> Term.name info <> name) commands
    then
    (* No such command, check if there is a matching plugin *)
    let command = opam ^ "-" ^ name in
    OpamStd.Config.init ();
    let env =
      let root_dir = OpamStateConfig.opamroot () in
      match OpamStateConfig.load root_dir with
      | None -> Unix.environment ()
      | Some c ->
        let current_switch = OpamFile.Config.switch c in
        OpamStateConfig.init ~root_dir ~current_switch ();
        let t = OpamState.load_env_state "plugins"
            OpamStateConfig.(!r.current_switch) in
        let env = OpamState.get_full_env ~force_path:false t in
        Array.of_list (List.rev_map (fun (k,v) -> k^"="^v) env)
    in
    if OpamSystem.command_exists ~env command then
      let argv = Array.of_list (command :: args) in
<<<<<<< HEAD
      raise (OpamStd.Sys.Exec (command, argv, env))
=======
      raise (OpamGlobals.Exec (command, argv, env))
    else if OpamFilename.exists (OpamPath.config (OpamPath.root())) then
      (* Look for a corresponding package *)
      let t = OpamState.load_state "plugins-inst" in
      let open OpamState.Types in
      try
        let pkgname = OpamPackage.Name.of_string name in
        let candidates = Lazy.force t.available_packages in
        let nv = OpamPackage.max_version candidates pkgname in
        let flags = OpamFile.OPAM.flags (OpamPackage.Map.find nv t.opams) in
        if List.mem Pkgflag_Plugin flags &&
           not (OpamState.is_name_installed t pkgname) &&
           OpamGlobals.confirm "OPAM plugin %s is not installed. \
                                Install it on the current switch?"
             name
        then
          (Client.install [pkgname,None] None false;
           OpamGlobals.header_msg "Carrying on to \"%s\""
             (String.concat " " (Array.to_list Sys.argv));
           OpamGlobals.msg "\n";
           let argv = Array.of_list (command :: args) in
           raise (OpamGlobals.Exec (command, argv, env)))
      with Not_found -> ()
>>>>>>> 34e63d34

let run default commands =
  OpamStd.Option.iter OpamVersion.set_git OpamGitVersion.version;
  OpamSystem.init ();
  try
    check_and_run_external_commands ();
    match Term.eval_choice ~catch:false default commands with
    | `Error _ -> exit 1
    | _        -> exit 0
  with
  | OpamStd.Sys.Exit 0 -> ()
  | OpamStd.Sys.Exec (cmd,args,env) ->
    OpamStd.Sys.exec_at_exit ();
    Unix.execvpe cmd args env
  | e                  ->
    flush stdout;
    flush stderr;
    if (OpamConsole.verbose ()) then
      Printf.eprintf "'%s' failed.\n" (String.concat " " (Array.to_list Sys.argv));
    let exit_code = ref 1 in
    begin match e with
      | OpamStd.Sys.Exit i ->
        exit_code := i;
        if (OpamConsole.debug ()) && i <> 0 then
          Printf.eprintf "%s" (OpamStd.Exn.pretty_backtrace e)
      | OpamSystem.Internal_error _ ->
        Printf.eprintf "%s" (Printexc.to_string e)
      | OpamSystem.Process_error result ->
        Printf.eprintf "%s Command %S failed:\n%s\n"
          (OpamConsole.colorise `red "[ERROR]")
          (try List.assoc "command" result.OpamProcess.r_info with
           | Not_found -> "")
          (Printexc.to_string e);
        Printf.eprintf "%s" (OpamStd.Exn.pretty_backtrace e);
      | Sys.Break
      | OpamParallel.Errors (_, (_, Sys.Break)::_, _) ->
        exit_code := 130
      | Failure msg ->
        Printf.eprintf "Fatal error: %s\n" msg;
        Printf.eprintf "%s" (OpamStd.Exn.pretty_backtrace e);
      | _ ->
        Printf.eprintf "Fatal error:\n%s\n" (Printexc.to_string e);
        Printf.eprintf "%s" (OpamStd.Exn.pretty_backtrace e);
    end;
    exit !exit_code<|MERGE_RESOLUTION|>--- conflicted
+++ resolved
@@ -2014,9 +2014,11 @@
     (* No such command, check if there is a matching plugin *)
     let command = opam ^ "-" ^ name in
     OpamStd.Config.init ();
+    OpamFormatConfig.init ();
+    let root_dir = OpamStateConfig.opamroot () in
+    let conf_file = OpamStateConfig.load root_dir in
     let env =
-      let root_dir = OpamStateConfig.opamroot () in
-      match OpamStateConfig.load root_dir with
+      match conf_file with
       | None -> Unix.environment ()
       | Some c ->
         let current_switch = OpamFile.Config.switch c in
@@ -2028,13 +2030,12 @@
     in
     if OpamSystem.command_exists ~env command then
       let argv = Array.of_list (command :: args) in
-<<<<<<< HEAD
       raise (OpamStd.Sys.Exec (command, argv, env))
-=======
-      raise (OpamGlobals.Exec (command, argv, env))
-    else if OpamFilename.exists (OpamPath.config (OpamPath.root())) then
+    else if conf_file <> None then
       (* Look for a corresponding package *)
-      let t = OpamState.load_state "plugins-inst" in
+      let t =
+        OpamState.load_state "plugins-inst" OpamStateConfig.(!r.current_switch)
+      in
       let open OpamState.Types in
       try
         let pkgname = OpamPackage.Name.of_string name in
@@ -2043,18 +2044,17 @@
         let flags = OpamFile.OPAM.flags (OpamPackage.Map.find nv t.opams) in
         if List.mem Pkgflag_Plugin flags &&
            not (OpamState.is_name_installed t pkgname) &&
-           OpamGlobals.confirm "OPAM plugin %s is not installed. \
+           OpamConsole.confirm "OPAM plugin %s is not installed. \
                                 Install it on the current switch?"
              name
         then
           (Client.install [pkgname,None] None false;
-           OpamGlobals.header_msg "Carrying on to \"%s\""
+           OpamConsole.header_msg "Carrying on to \"%s\""
              (String.concat " " (Array.to_list Sys.argv));
-           OpamGlobals.msg "\n";
+           OpamConsole.msg "\n";
            let argv = Array.of_list (command :: args) in
-           raise (OpamGlobals.Exec (command, argv, env)))
+           raise (OpamStd.Sys.Exec (command, argv, env)))
       with Not_found -> ()
->>>>>>> 34e63d34
 
 let run default commands =
   OpamStd.Option.iter OpamVersion.set_git OpamGitVersion.version;
