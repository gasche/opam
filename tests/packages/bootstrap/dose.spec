--- conflicted
+++ resolved
@@ -3,13 +3,9 @@
 package "dose" {
   version     = "3bc571a6e029c413004b5f0402366a85b73019a8"
   description = "git://scm.gforge.inria.fr/mancoosi-tools/dose.git"
-<<<<<<< HEAD
-  sources = [ "http://www.ocamlpro.com/pub/dose.tar.bz2" ]
-  patches = [ "local://dose.install"
-=======
+  sources = []
   patches = [ "http://www.ocamlpro.com/pub/dose.tar.bz2"
             ; "local://dose.install"
->>>>>>> 18780209
             ; "local://dose.ocp.boot" ]
   make = [ "for i in ocamlre extlib cudf ocamlgraph ocpgetboot ; do echo 'begin library \"'$i'\" dirname = \"'$(ocp-get --root /tmp/OPAM.TEST config -I $i | cut -d ' ' -f 2)'\" end' >> dose.ocp ; done"
          ; "cat dose.ocp.boot >> dose.ocp"
