--- conflicted
+++ resolved
@@ -3,13 +3,9 @@
 package "ocamlre" {
   version     = "191229137d8268e1847e13fbf3bd6522ab062a21"
   description = "https://github.com/avsm/ocaml-re.git"
-<<<<<<< HEAD
-  sources = [ "http://www.ocamlpro.com/pub/ocaml-re.tar.bz2" ]
-  patches = [ "local://ocamlre.install"
-=======
+  sources = []
   patches = [ "http://www.ocamlpro.com/pub/ocaml-re.tar.bz2"
             ; "local://ocamlre.install"
->>>>>>> 18780209
             ; "local://ocamlre.ocp.boot" ]
   make = [ "mv -i ocamlre.ocp.boot ocamlre.ocp"
          ; "ocp-build -init -scan" ]
